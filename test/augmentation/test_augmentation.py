from typing import Any, Dict, Optional, Tuple, Type

import pytest
import torch
import torch.nn as nn
from torch.autograd import gradcheck

import kornia
import kornia.testing as utils  # test utils
from kornia.augmentation import (
    CenterCrop,
    ColorJitter,
    Denormalize,
    LongestMaxSize,
    Normalize,
    PadTo,
    RandomBoxBlur,
    RandomChannelShuffle,
    RandomCrop,
    RandomElasticTransform,
    RandomEqualize,
    RandomErasing,
    RandomFisheye,
    RandomGaussianBlur,
    RandomGaussianNoise,
    RandomGrayscale,
    RandomHorizontalFlip,
    RandomInvert,
    RandomPosterize,
    RandomResizedCrop,
    RandomRotation,
    RandomThinPlateSpline,
    RandomVerticalFlip,
    Resize,
    SmallestMaxSize,
)
from kornia.augmentation._2d.base import AugmentationBase2D
from kornia.constants import Resample, pi
from kornia.geometry import transform_points
from kornia.testing import BaseTester, assert_close, default_with_one_parameter_changed
from kornia.utils import create_meshgrid
from kornia.utils.helpers import _torch_inverse_cast

# TODO same_on_batch tests?


@pytest.mark.usefixtures("device", "dtype")
class CommonTests(BaseTester):
    fixture_names = ("device", "dtype")

    ############################################################################################################
    # Attribute variables to set
    ############################################################################################################
    _augmentation_cls: Optional[Type[AugmentationBase2D]] = None
    _default_param_set: Dict["str", Any] = {}
    ############################################################################################################
    # Fixtures
    ############################################################################################################

    @pytest.fixture(autouse=True)
    def auto_injector_fixture(self, request):
        for fixture_name in self.fixture_names:
            setattr(self, fixture_name, request.getfixturevalue(fixture_name))

    @pytest.fixture(scope="class")
    def param_set(self, request):
        raise NotImplementedError("param_set must be overridden in subclasses")

    ############################################################################################################
    # Test cases
    ############################################################################################################
    def test_smoke(self, param_set):
        self._test_smoke_implementation(params=param_set)
        self._test_smoke_call_implementation(params=param_set)
        self._test_smoke_return_transform_implementation(params=param_set)

    @pytest.mark.parametrize(
        "input_shape,expected_output_shape",
        [((4, 5), (1, 1, 4, 5)), ((3, 4, 5), (1, 3, 4, 5)), ((2, 3, 4, 5), (2, 3, 4, 5))],
    )
    def test_cardinality(self, input_shape, expected_output_shape):
        self._test_cardinality_implementation(
            input_shape=input_shape, expected_output_shape=expected_output_shape, params=self._default_param_set
        )

    def test_random_p_0(self):
        self._test_random_p_0_implementation(params=self._default_param_set)

    def test_random_p_0_return_transform(self):
        self._test_random_p_0_return_transform_implementation(params=self._default_param_set)

    def test_random_p_1(self):
        raise NotImplementedError("Implement a stupid routine.")

    def test_random_p_1_return_transform(self):
        raise NotImplementedError("Implement a stupid routine.")

    def test_inverse_coordinate_check(self):
        self._test_inverse_coordinate_check_implementation(params=self._default_param_set)

    def test_exception(self):
        raise NotImplementedError("Implement a stupid routine.")

    def test_batch(self):
        raise NotImplementedError("Implement a stupid routine.")

    @pytest.mark.skip(reason="turn off all jit for a while")
    def test_jit(self):
        raise NotImplementedError("Implement a stupid routine.")

    def test_module(self):
        self._test_module_implementation(params=self._default_param_set)

    def test_gradcheck(self):
        self._test_gradcheck_implementation(params=self._default_param_set)

    # TODO Implement
    # test_batch
    # test_batch_return_transform
    # test_coordinate check
    # test_jit
    # test_gradcheck

    def _create_augmentation_from_params(self, **params):
        return self._augmentation_cls(**params)

    ############################################################################################################
    # Test case implementations
    ############################################################################################################

    def _test_smoke_implementation(self, params):
        assert issubclass(
            self._augmentation_cls, AugmentationBase2D
        ), f"{self._augmentation_cls} is not a subclass of AugmentationBase2D"

        # Can be instatiated
        augmentation = self._create_augmentation_from_params(**params, return_transform=False)
        assert issubclass(
            type(augmentation), AugmentationBase2D
        ), f"{type(augmentation)} is not a subclass of AugmentationBase2D"

        # generate_parameters can be called and returns the correct amount of parameters
        batch_shape = (4, 3, 5, 6)
        generated_params = augmentation.forward_parameters(batch_shape)
        assert isinstance(generated_params, dict)

        # compute_transformation can be called and returns the correct shaped transformation matrix
        expected_transformation_shape = torch.Size((generated_params['batch_prob'].sum(), 3, 3))
        test_input = torch.ones(batch_shape, device=self.device, dtype=self.dtype)
        transformation = augmentation.compute_transformation(
            test_input[generated_params['batch_prob']], generated_params
        )
        assert transformation.shape == expected_transformation_shape

        # apply_transform can be called and returns the correct batch sized output
        if generated_params['batch_prob'].sum() != 0:
            output = augmentation.apply_transform(
                test_input[generated_params['batch_prob']], generated_params, transformation
            )
            assert output.shape[0] == generated_params['batch_prob'].sum()
        else:
            # Re-generate parameters if 0 batch size
            self._test_smoke_implementation(params)

    def _test_smoke_call_implementation(self, params):
        batch_shape = (4, 3, 5, 6)
        expected_transformation_shape = torch.Size((batch_shape[0], 3, 3))
        test_input = torch.ones(batch_shape, device=self.device, dtype=self.dtype)
        augmentation = self._create_augmentation_from_params(**params, return_transform=False)
        generated_params = augmentation.forward_parameters(batch_shape)
        test_transform = torch.rand(expected_transformation_shape, device=self.device, dtype=self.dtype)

        output = augmentation(test_input, params=generated_params)
        assert output.shape[0] == batch_shape[0]

        output, transformation = augmentation(test_input, params=generated_params, return_transform=True)
        assert output.shape[0] == batch_shape[0]
        assert transformation.shape == expected_transformation_shape

        output, final_transformation = augmentation(
            (test_input, test_transform), params=generated_params, return_transform=True
        )
        assert output.shape[0] == batch_shape[0]
        assert final_transformation.shape == expected_transformation_shape
        assert_close(final_transformation, transformation @ test_transform, atol=1e-4, rtol=1e-4)

        output, transformation = augmentation((test_input, test_transform), params=generated_params)
        assert output.shape[0] == batch_shape[0]
        assert transformation.shape == expected_transformation_shape
        assert (transformation == test_transform).all()

    def _test_smoke_return_transform_implementation(self, params):
        batch_shape = (4, 3, 5, 6)
        expected_transformation_shape = torch.Size((batch_shape[0], 3, 3))
        test_input = torch.ones(batch_shape, device=self.device, dtype=self.dtype)
        augmentation = self._create_augmentation_from_params(**params, return_transform=True)
        generated_params = augmentation.forward_parameters(batch_shape)
        test_transform = torch.rand(expected_transformation_shape, device=self.device, dtype=self.dtype)

        output, transformation = augmentation(test_input, params=generated_params)
        assert output.shape[0] == batch_shape[0]
        assert transformation.shape == expected_transformation_shape

        output, final_transformation = augmentation((test_input, test_transform), params=generated_params)
        assert output.shape[0] == batch_shape[0]
        assert final_transformation.shape == expected_transformation_shape
        assert_close(final_transformation, transformation @ test_transform, atol=1e-4, rtol=1e-4)

        output, final_transformation = augmentation(
            (test_input, test_transform), params=generated_params, return_transform=True
        )
        assert output.shape[0] == batch_shape[0]
        assert final_transformation.shape == expected_transformation_shape
        assert_close(final_transformation, transformation @ test_transform, atol=1e-4, rtol=1e-4)

    def _test_cardinality_implementation(self, input_shape, expected_output_shape, params):

        # p==0.0
        augmentation = self._create_augmentation_from_params(**params, p=0.0)
        test_input = torch.rand(input_shape, device=self.device, dtype=self.dtype)
        output = augmentation(test_input)
        assert len(output.shape) == 4
        assert output.shape == torch.Size((1,) * (4 - len(input_shape)) + tuple(input_shape))

        # p==1.0
        augmentation = self._create_augmentation_from_params(**params, p=1.0)
        test_input = torch.rand(input_shape, device=self.device, dtype=self.dtype)
        output = augmentation(test_input)
        assert len(output.shape) == 4
        assert output.shape == expected_output_shape

    def _test_random_p_0_implementation(self, params):
        augmentation = self._create_augmentation_from_params(**params, p=0.0, return_transform=False)
        test_input = torch.rand((2, 3, 4, 5), device=self.device, dtype=self.dtype)
        output = augmentation(test_input)
        assert (output == test_input).all()

    def _test_random_p_0_return_transform_implementation(self, params):
        augmentation = self._create_augmentation_from_params(**params, p=0.0, return_transform=True)
        expected_transformation_shape = torch.Size((2, 3, 3))
        test_input = torch.rand((2, 3, 4, 5), device=self.device, dtype=self.dtype)
        output, transformation = augmentation(test_input)

        assert (output == test_input).all()
        assert transformation.shape == expected_transformation_shape
        assert (transformation == kornia.eye_like(3, transformation)).all()

    def _test_random_p_1_implementation(self, input_tensor, expected_output, params):
        augmentation = self._create_augmentation_from_params(**params, p=1.0, return_transform=False)
        output = augmentation(input_tensor.to(self.device).to(self.dtype))

        # Output should match
        assert output.shape == expected_output.shape
        assert_close(output, expected_output.to(self.device).to(self.dtype), atol=1e-4, rtol=1e-4)

    def _test_random_p_1_return_transform_implementation(
        self, input_tensor, expected_output, expected_transformation, params
    ):
        augmentation = self._create_augmentation_from_params(**params, p=1.0, return_transform=True)
        output, transformation = augmentation(input_tensor.to(self.device).to(self.dtype))
        # Output should match
        assert output.shape == expected_output.shape
        assert_close(output, expected_output.to(self.device).to(self.dtype), atol=1e-4, rtol=1e-4)
        # Transformation should match
        assert transformation.shape == expected_transformation.shape
        assert_close(transformation, expected_transformation.to(self.device).to(self.dtype), atol=1e-4, rtol=1e-4)

    def _test_module_implementation(self, params):
        augmentation = self._create_augmentation_from_params(**params, p=0.5, return_transform=True)

        augmentation_sequence = nn.Sequential(augmentation, augmentation)

        input_tensor = torch.rand(3, 5, 5, device=self.device, dtype=self.dtype)  # 3 x 5 x 5

        torch.manual_seed(42)
        out1, transform1 = augmentation(input_tensor)
        out2, transform2 = augmentation(out1)
        transform = transform2 @ transform1

        torch.manual_seed(42)
        out_sequence, transform_sequence = augmentation_sequence(input_tensor)

        assert out2.shape == out_sequence.shape
        assert transform.shape == transform_sequence.shape
        assert_close(out2, out_sequence, atol=1e-4, rtol=1e-4)
        assert_close(transform, transform_sequence, atol=1e-4, rtol=1e-4)

    def _test_inverse_coordinate_check_implementation(self, params):
        torch.manual_seed(42)

        input_tensor = torch.zeros((1, 3, 50, 100), device=self.device, dtype=self.dtype)
        input_tensor[:, :, 20:30, 40:60] = 1.0

        augmentation = self._create_augmentation_from_params(**params, p=1.0, return_transform=True)
        output, transform = augmentation(input_tensor)

        if (transform == kornia.eye_like(3, transform)).all():
            pytest.skip("Test not relevant for intensity augmentations.")

        indices = create_meshgrid(
            height=output.shape[-2], width=output.shape[-1], normalized_coordinates=False, device=self.device
        )
        output_indices = indices.reshape((1, -1, 2)).to(dtype=self.dtype)
        input_indices = transform_points(_torch_inverse_cast(transform.to(self.dtype)), output_indices)

        output_indices = output_indices.round().long().squeeze(0)
        input_indices = input_indices.round().long().squeeze(0)
        output_values = output[0, 0, output_indices[:, 1], output_indices[:, 0]]
        value_mask = output_values > 0.9999

        output_values = output[0, :, output_indices[:, 1][value_mask], output_indices[:, 0][value_mask]]
        input_values = input_tensor[0, :, input_indices[:, 1][value_mask], input_indices[:, 0][value_mask]]

        assert_close(output_values, input_values, atol=1e-4, rtol=1e-4)

    def _test_gradcheck_implementation(self, params):
        input_tensor = torch.rand((3, 5, 5), device=self.device, dtype=self.dtype)  # 3 x 3
        input_tensor = utils.tensor_to_gradcheck_var(input_tensor)  # to var
        assert gradcheck(
            self._create_augmentation_from_params(**params, p=1.0, return_transform=False),
            (input_tensor,),
            raise_exception=True,
        )


class TestRandomEqualizeAlternative(CommonTests):

    possible_params: Dict["str", Tuple] = {}

    _augmentation_cls = RandomEqualize
    _default_param_set: Dict["str", Any] = {}

    @pytest.fixture(params=[_default_param_set], scope="class")
    def param_set(self, request):
        return request.param

    def test_random_p_1(self):
        input_tensor = torch.arange(20.0, device=self.device, dtype=self.dtype) / 20
        input_tensor = input_tensor.repeat(1, 2, 20, 1)

        expected_output = torch.tensor(
            [
                0.0000,
                0.07843,
                0.15686,
                0.2353,
                0.3137,
                0.3922,
                0.4706,
                0.5490,
                0.6275,
                0.7059,
                0.7843,
                0.8627,
                0.9412,
                1.0000,
                1.0000,
                1.0000,
                1.0000,
                1.0000,
                1.0000,
                1.0000,
            ],
            device=self.device,
            dtype=self.dtype,
        )
        expected_output = expected_output.repeat(1, 2, 20, 1)

        parameters = {}
        self._test_random_p_1_implementation(
            input_tensor=input_tensor, expected_output=expected_output, params=parameters
        )

    def test_random_p_1_return_transform(self):
        torch.manual_seed(42)

        input_tensor = torch.rand(1, 1, 3, 4, device=self.device, dtype=self.dtype)

        # Note: For small inputs it should return the input image
        expected_output = input_tensor

        expected_transformation = kornia.eye_like(3, input_tensor)
        parameters = {}
        self._test_random_p_1_return_transform_implementation(
            input_tensor=input_tensor,
            expected_output=expected_output,
            expected_transformation=expected_transformation,
            params=parameters,
        )

    def test_batch(self):
        input_tensor = torch.arange(20.0, device=self.device, dtype=self.dtype) / 20
        input_tensor = input_tensor.repeat(2, 3, 20, 1)

        expected_output = torch.tensor(
            [
                0.0000,
                0.07843,
                0.15686,
                0.2353,
                0.3137,
                0.3922,
                0.4706,
                0.5490,
                0.6275,
                0.7059,
                0.7843,
                0.8627,
                0.9412,
                1.0000,
                1.0000,
                1.0000,
                1.0000,
                1.0000,
                1.0000,
                1.0000,
            ],
            device=self.device,
            dtype=self.dtype,
        )
        expected_output = expected_output.repeat(2, 3, 20, 1)

        expected_transformation = kornia.eye_like(3, input_tensor)
        parameters = {}
        self._test_random_p_1_return_transform_implementation(
            input_tensor=input_tensor,
            expected_output=expected_output,
            expected_transformation=expected_transformation,
            params=parameters,
        )

    def test_exception(self):

        with pytest.raises(ValueError):
            self._create_augmentation_from_params(p=1.0)(
                torch.ones((1, 3, 4, 5) * 200, device=self.device, dtype=self.dtype)
            )


class TestCenterCropAlternative(CommonTests):
    possible_params: Dict["str", Tuple] = {
        "size": (2, (2, 2)),
        "resample": (0, Resample.BILINEAR.name, Resample.BILINEAR),
        "align_corners": (False, True),
    }
    _augmentation_cls = CenterCrop
    _default_param_set: Dict["str", Any] = {"size": (2, 2), "align_corners": True}

    @pytest.fixture(
        params=default_with_one_parameter_changed(default=_default_param_set, **possible_params), scope="class"
    )
    def param_set(self, request):
        return request.param

    @pytest.mark.parametrize(
        "input_shape,expected_output_shape",
        [((4, 5), (1, 1, 2, 3)), ((3, 4, 5), (1, 3, 2, 3)), ((2, 3, 4, 5), (2, 3, 2, 3))],
    )
    def test_cardinality(self, input_shape, expected_output_shape):
        self._test_cardinality_implementation(
            input_shape=input_shape,
            expected_output_shape=expected_output_shape,
            params={"size": (2, 3), "align_corners": True},
        )

    @pytest.mark.xfail(reason="size=(1,2) results in RuntimeError: solve_cpu: For batch 0: U(3,3) is zero, singular U.")
    def test_random_p_1(self):
        torch.manual_seed(42)

        input_tensor = torch.tensor(
            [[[0.1, 0.2, 0.3, 0.4], [0.5, 0.6, 0.7, 0.8], [0.9, 0.0, 0.1, 0.2]]], device=self.device, dtype=self.dtype
        )
        expected_output = torch.tensor([[[[0.6, 0.7]]]], device=self.device, dtype=self.dtype)

        parameters = {"size": (1, 2), "align_corners": True, "resample": 0}
        self._test_random_p_1_implementation(
            input_tensor=input_tensor, expected_output=expected_output, params=parameters
        )

    def test_random_p_1_return_transform(self):
        torch.manual_seed(42)

        input_tensor = torch.tensor(
            [[[0.1, 0.2, 0.3, 0.4], [0.5, 0.6, 0.7, 0.8], [0.9, 0.0, 0.1, 0.2]]], device=self.device, dtype=self.dtype
        )
        expected_output = torch.tensor([[[[0.2, 0.3], [0.6, 0.7], [0.0, 0.1]]]], device=self.device, dtype=self.dtype)
        expected_transformation = torch.tensor(
            [[[1.0, 0.0, -1.0], [0.0, 1.0, 0.0], [0.0, 0.0, 1.0]]], device=self.device, dtype=self.dtype
        )
        parameters = {"size": (3, 2), "align_corners": True, "resample": 0}
        self._test_random_p_1_return_transform_implementation(
            input_tensor=input_tensor,
            expected_output=expected_output,
            expected_transformation=expected_transformation,
            params=parameters,
        )

    def test_batch(self):
        torch.manual_seed(42)

        input_tensor = torch.rand((2, 3, 4, 4), device=self.device, dtype=self.dtype)
        expected_output = input_tensor[:, :, 1:3, 1:3]
        expected_transformation = torch.tensor(
            [[[1.0, 0.0, -1.0], [0.0, 1.0, -1.0], [0.0, 0.0, 1.0]]], device=self.device, dtype=self.dtype
        ).repeat(2, 1, 1)
        parameters = {"size": (2, 2), "align_corners": True, "resample": 0}
        self._test_random_p_1_return_transform_implementation(
            input_tensor=input_tensor,
            expected_output=expected_output,
            expected_transformation=expected_transformation,
            params=parameters,
        )

    @pytest.mark.xfail(reason="No input validation is implemented yet.")
    def test_exception(self):
        # Wrong type
        with pytest.raises(TypeError):
            self._create_augmentation_from_params(size=0.0)
        with pytest.raises(TypeError):
            self._create_augmentation_from_params(size=2, align_corners=0)
        with pytest.raises(TypeError):
            self._create_augmentation_from_params(size=2, resample=True)

        # Bound check
        with pytest.raises(ValueError):
            self._create_augmentation_from_params(size=-1)
        with pytest.raises(ValueError):
            self._create_augmentation_from_params(size=(-1, 2))
        with pytest.raises(ValueError):
            self._create_augmentation_from_params(size=(2, -1))


class TestRandomHorizontalFlipAlternative(CommonTests):
    possible_params: Dict["str", Tuple] = {}
    _augmentation_cls = RandomHorizontalFlip
    _default_param_set: Dict["str", Any] = {}

    @pytest.fixture(params=[_default_param_set], scope="class")
    def param_set(self, request):
        return request.param

    def test_random_p_1(self):
        torch.manual_seed(42)

        input_tensor = torch.tensor(
            [[[0.1, 0.2, 0.3], [0.4, 0.5, 0.6], [0.7, 0.8, 0.9]]], device=self.device, dtype=self.dtype
        )
        expected_output = torch.tensor(
            [[[[0.3, 0.2, 0.1], [0.6, 0.5, 0.4], [0.9, 0.8, 0.7]]]], device=self.device, dtype=self.dtype
        )

        parameters = {}
        self._test_random_p_1_implementation(
            input_tensor=input_tensor, expected_output=expected_output, params=parameters
        )

    def test_random_p_1_return_transform(self):
        torch.manual_seed(42)

        input_tensor = torch.tensor(
            [[[0.1, 0.2, 0.3], [0.4, 0.5, 0.6], [0.7, 0.8, 0.9]]], device=self.device, dtype=self.dtype
        )
        expected_output = torch.tensor(
            [[[[0.3, 0.2, 0.1], [0.6, 0.5, 0.4], [0.9, 0.8, 0.7]]]], device=self.device, dtype=self.dtype
        )
        expected_transformation = torch.tensor(
            [[[-1.0, 0.0, 2.0], [0.0, 1.0, 0.0], [0.0, 0.0, 1.0]]], device=self.device, dtype=self.dtype
        )
        parameters = {}
        self._test_random_p_1_return_transform_implementation(
            input_tensor=input_tensor,
            expected_output=expected_output,
            expected_transformation=expected_transformation,
            params=parameters,
        )

    def test_batch(self):
        torch.manual_seed(12)

        input_tensor = torch.tensor(
            [[[[0.1, 0.2, 0.3], [0.4, 0.5, 0.6], [0.7, 0.8, 0.9]]]], device=self.device, dtype=self.dtype
        ).repeat((2, 1, 1, 1))
        expected_output = torch.tensor(
            [[[[0.3, 0.2, 0.1], [0.6, 0.5, 0.4], [0.9, 0.8, 0.7]]]], device=self.device, dtype=self.dtype
        ).repeat((2, 1, 1, 1))
        expected_transformation = torch.tensor(
            [[[-1.0, 0.0, 2.0], [0.0, 1.0, 0.0], [0.0, 0.0, 1.0]]], device=self.device, dtype=self.dtype
        ).repeat((2, 1, 1))
        parameters = {}
        self._test_random_p_1_return_transform_implementation(
            input_tensor=input_tensor,
            expected_output=expected_output,
            expected_transformation=expected_transformation,
            params=parameters,
        )

    @pytest.mark.skip(reason="No special parameters to validate.")
    def test_exception(self):
        pass


class TestRandomVerticalFlipAlternative(CommonTests):
    possible_params: Dict["str", Tuple] = {}
    _augmentation_cls = RandomVerticalFlip
    _default_param_set: Dict["str", Any] = {}

    @pytest.fixture(params=[_default_param_set], scope="class")
    def param_set(self, request):
        return request.param

    def test_random_p_1(self):
        torch.manual_seed(42)

        input_tensor = torch.tensor(
            [[[0.1, 0.2, 0.3], [0.4, 0.5, 0.6], [0.7, 0.8, 0.9]]], device=self.device, dtype=self.dtype
        )
        expected_output = torch.tensor(
            [[[[0.7, 0.8, 0.9], [0.4, 0.5, 0.6], [0.1, 0.2, 0.3]]]], device=self.device, dtype=self.dtype
        )

        parameters = {}
        self._test_random_p_1_implementation(
            input_tensor=input_tensor, expected_output=expected_output, params=parameters
        )

    def test_random_p_1_return_transform(self):
        torch.manual_seed(42)

        input_tensor = torch.tensor(
            [[[0.1, 0.2, 0.3], [0.4, 0.5, 0.6], [0.7, 0.8, 0.9]]], device=self.device, dtype=self.dtype
        )
        expected_output = torch.tensor(
            [[[[0.7, 0.8, 0.9], [0.4, 0.5, 0.6], [0.1, 0.2, 0.3]]]], device=self.device, dtype=self.dtype
        )
        expected_transformation = torch.tensor(
            [[[1.0, 0.0, 0.0], [0.0, -1.0, 2.0], [0.0, 0.0, 1.0]]], device=self.device, dtype=self.dtype
        )
        parameters = {}
        self._test_random_p_1_return_transform_implementation(
            input_tensor=input_tensor,
            expected_output=expected_output,
            expected_transformation=expected_transformation,
            params=parameters,
        )

    def test_batch(self):
        torch.manual_seed(12)

        input_tensor = torch.tensor(
            [[[[0.1, 0.2, 0.3], [0.4, 0.5, 0.6], [0.7, 0.8, 0.9]]]], device=self.device, dtype=self.dtype
        ).repeat((2, 1, 1, 1))
        expected_output = torch.tensor(
            [[[[0.7, 0.8, 0.9], [0.4, 0.5, 0.6], [0.1, 0.2, 0.3]]]], device=self.device, dtype=self.dtype
        ).repeat((2, 1, 1, 1))
        expected_transformation = torch.tensor(
            [[[1.0, 0.0, 0.0], [0.0, -1.0, 2.0], [0.0, 0.0, 1.0]]], device=self.device, dtype=self.dtype
        ).repeat((2, 1, 1))
        parameters = {}
        self._test_random_p_1_return_transform_implementation(
            input_tensor=input_tensor,
            expected_output=expected_output,
            expected_transformation=expected_transformation,
            params=parameters,
        )

    @pytest.mark.skip(reason="No special parameters to validate.")
    def test_exception(self):
        pass


class TestRandomRotationAlternative(CommonTests):
    possible_params: Dict["str", Tuple] = {
        "degrees": (0.0, (-360.0, 360.0), [0.0, 0.0], torch.tensor((-180.0, 180))),
        "resample": (0, Resample.BILINEAR.name, Resample.BILINEAR),
        "align_corners": (False, True),
    }
    _augmentation_cls = RandomRotation
    _default_param_set: Dict["str", Any] = {"degrees": (30.0, 30.0), "align_corners": True}

    @pytest.fixture(
        params=default_with_one_parameter_changed(default=_default_param_set, **possible_params), scope="class"
    )
    def param_set(self, request):
        return request.param

    def test_random_p_1(self):
        torch.manual_seed(42)

        input_tensor = torch.tensor(
            [[[0.1, 0.2, 0.3], [0.4, 0.5, 0.6], [0.7, 0.8, 0.9]]], device=self.device, dtype=self.dtype
        )
        expected_output = torch.tensor(
            [[[[0.3, 0.6, 0.9], [0.2, 0.5, 0.8], [0.1, 0.4, 0.7]]]], device=self.device, dtype=self.dtype
        )

        parameters = {"degrees": (90.0, 90.0), "align_corners": True}
        self._test_random_p_1_implementation(
            input_tensor=input_tensor, expected_output=expected_output, params=parameters
        )

    def test_random_p_1_return_transform(self):
        torch.manual_seed(42)

        input_tensor = torch.tensor(
            [[[0.1, 0.2, 0.3], [0.4, 0.5, 0.6], [0.7, 0.8, 0.9]]], device=self.device, dtype=self.dtype
        )
        expected_output = torch.tensor(
            [[[[0.7, 0.4, 0.1], [0.8, 0.5, 0.2], [0.9, 0.6, 0.3]]]], device=self.device, dtype=self.dtype
        )
        expected_transformation = torch.tensor(
            [[[0.0, -1.0, 2.0], [1.0, 0.0, 0.0], [0.0, 0.0, 1.0]]], device=self.device, dtype=self.dtype
        )
        parameters = {"degrees": (-90.0, -90.0), "align_corners": True}
        self._test_random_p_1_return_transform_implementation(
            input_tensor=input_tensor,
            expected_output=expected_output,
            expected_transformation=expected_transformation,
            params=parameters,
        )

    def test_batch(self):
        torch.manual_seed(12)

        input_tensor = torch.tensor(
            [[[[0.1, 0.2, 0.3], [0.4, 0.5, 0.6], [0.7, 0.8, 0.9]]]], device=self.device, dtype=self.dtype
        ).repeat((2, 1, 1, 1))
        expected_output = input_tensor
        expected_transformation = kornia.eye_like(3, input_tensor)
        parameters = {"degrees": (-360.0, -360.0), "align_corners": True}
        self._test_random_p_1_return_transform_implementation(
            input_tensor=input_tensor,
            expected_output=expected_output,
            expected_transformation=expected_transformation,
            params=parameters,
        )

    @pytest.mark.xfail(reason="No input validation is implemented yet.")
    def test_exception(self):
        # Wrong type
        with pytest.raises(TypeError):
            self._create_augmentation_from_params(degrees="")
        with pytest.raises(TypeError):
            self._create_augmentation_from_params(degrees=(3, 3), align_corners=0)
        with pytest.raises(TypeError):
            self._create_augmentation_from_params(degrees=(3, 3), resample=True)

        # Bound check
        with pytest.raises(ValueError):
            self._create_augmentation_from_params(degrees=-361.0)
        with pytest.raises(ValueError):
            self._create_augmentation_from_params(degrees=(-361.0, 360.0))
        with pytest.raises(ValueError):
            self._create_augmentation_from_params(degrees=(-360.0, 361.0))
        with pytest.raises(ValueError):
            self._create_augmentation_from_params(degrees=(360.0, -360.0))


class TestRandomGrayscaleAlternative(CommonTests):

    possible_params: Dict["str", Tuple] = {}

    _augmentation_cls = RandomGrayscale
    _default_param_set: Dict["str", Any] = {}

    @pytest.fixture(params=[_default_param_set], scope="class")
    def param_set(self, request):
        return request.param

    @pytest.mark.parametrize(
        "input_shape,expected_output_shape", [((3, 4, 5), (1, 3, 4, 5)), ((2, 3, 4, 5), (2, 3, 4, 5))]
    )
    def test_cardinality(self, input_shape, expected_output_shape):
        self._test_cardinality_implementation(
            input_shape=input_shape, expected_output_shape=expected_output_shape, params=self._default_param_set
        )

    def test_random_p_1(self):
        torch.manual_seed(42)

        input_tensor = torch.tensor(
            [[0.1, 0.2, 0.3, 0.4], [0.5, 0.6, 0.7, 0.8], [0.9, 0.0, 0.1, 0.2]], device=self.device, dtype=self.dtype
        ).repeat(1, 3, 1, 1)
        expected_output = (
            (input_tensor * torch.tensor([0.299, 0.587, 0.114], device=self.device, dtype=self.dtype).view(1, 3, 1, 1))
            .sum(dim=1, keepdim=True)
            .repeat(1, 3, 1, 1)
        )

        parameters = {}
        self._test_random_p_1_implementation(
            input_tensor=input_tensor, expected_output=expected_output, params=parameters
        )

    def test_random_p_1_return_transform(self):
        torch.manual_seed(42)

        input_tensor = torch.tensor(
            [[0.1, 0.2, 0.3, 0.4], [0.5, 0.6, 0.7, 0.8], [0.9, 0.0, 0.1, 0.2]], device=self.device, dtype=self.dtype
        ).repeat(1, 3, 1, 1)
        expected_output = (
            (input_tensor * torch.tensor([0.299, 0.587, 0.114], device=self.device, dtype=self.dtype).view(1, 3, 1, 1))
            .sum(dim=1, keepdim=True)
            .repeat(1, 3, 1, 1)
        )

        expected_transformation = kornia.eye_like(3, input_tensor)
        parameters = {}
        self._test_random_p_1_return_transform_implementation(
            input_tensor=input_tensor,
            expected_output=expected_output,
            expected_transformation=expected_transformation,
            params=parameters,
        )

    def test_batch(self):
        torch.manual_seed(42)

        input_tensor = torch.tensor(
            [[0.1, 0.2, 0.3, 0.4], [0.5, 0.6, 0.7, 0.8], [0.9, 0.0, 0.1, 0.2]], device=self.device, dtype=self.dtype
        ).repeat(2, 3, 1, 1)
        expected_output = (
            (input_tensor * torch.tensor([0.299, 0.587, 0.114], device=self.device, dtype=self.dtype).view(1, 3, 1, 1))
            .sum(dim=1, keepdim=True)
            .repeat(1, 3, 1, 1)
        )

        expected_transformation = kornia.eye_like(3, input_tensor)
        parameters = {}
        self._test_random_p_1_return_transform_implementation(
            input_tensor=input_tensor,
            expected_output=expected_output,
            expected_transformation=expected_transformation,
            params=parameters,
        )

    @pytest.mark.xfail(reason="No input validation is implemented yet when p=0.")
    def test_exception(self):
        torch.manual_seed(42)

        with pytest.raises(ValueError):
            self._create_augmentation_from_params(p=0.0)(torch.rand((1, 1, 4, 5), device=self.device, dtype=self.dtype))
        with pytest.raises(ValueError):
            self._create_augmentation_from_params(p=1.0)(torch.rand((1, 4, 4, 5), device=self.device, dtype=self.dtype))


class TestRandomHorizontalFlip:

    # TODO: improve and implement more meaningful smoke tests e.g check for a consistent
    # return values such a torch.Tensor variable.
    @pytest.mark.xfail(reason="might fail under windows OS due to printing preicision.")
    def test_smoke(self):
        f = RandomHorizontalFlip(p=0.5)
        repr = "RandomHorizontalFlip(p=0.5, p_batch=1.0, same_on_batch=False, return_transform=False)"
        assert str(f) == repr

    def test_random_hflip(self, device, dtype):

        f = RandomHorizontalFlip(p=1.0, return_transform=True)
        f1 = RandomHorizontalFlip(p=0.0, return_transform=True)
        f2 = RandomHorizontalFlip(p=1.0)
        f3 = RandomHorizontalFlip(p=0.0)

        input = torch.tensor(
            [[0.0, 0.0, 0.0, 0.0], [0.0, 0.0, 0.0, 0.0], [0.0, 0.0, 1.0, 2.0]], device=device, dtype=dtype
        )  # 3 x 4

        expected = torch.tensor(
            [[0.0, 0.0, 0.0, 0.0], [0.0, 0.0, 0.0, 0.0], [2.0, 1.0, 0.0, 0.0]], device=device, dtype=dtype
        )  # 3 x 4

        expected = expected.to(device)

        expected_transform = torch.tensor(
            [[-1.0, 0.0, 3.0], [0.0, 1.0, 0.0], [0.0, 0.0, 1.0]], device=device, dtype=dtype
        )  # 3 x 3

        identity = torch.tensor(
            [[1.0, 0.0, 0.0], [0.0, 1.0, 0.0], [0.0, 0.0, 1.0]], device=device, dtype=dtype
        )  # 3 x 3

        assert (f(input)[0] == expected).all()
        assert (f(input)[1] == expected_transform).all()
        assert (f1(input)[0] == input).all()
        assert (f1(input)[1] == identity).all()
        assert (f2(input) == expected).all()
        assert (f3(input) == input).all()
        assert (f.inverse(expected) == input).all()
        assert (f1.inverse(expected) == expected).all()
        assert (f2.inverse(expected) == input).all()
        assert (f3.inverse(expected) == expected).all()

    def test_batch_random_hflip(self, device, dtype):

        f = RandomHorizontalFlip(p=1.0, return_transform=True)
        f1 = RandomHorizontalFlip(p=0.0, return_transform=True)

        input = torch.tensor(
            [[[[0.0, 0.0, 0.0], [0.0, 0.0, 0.0], [0.0, 1.0, 1.0]]]], device=device, dtype=dtype
        )  # 1 x 1 x 3 x 3

        expected = torch.tensor(
            [[[[0.0, 0.0, 0.0], [0.0, 0.0, 0.0], [1.0, 1.0, 0.0]]]], device=device, dtype=dtype
        )  # 1 x 1 x 3 x 3

        expected_transform = torch.tensor(
            [[[-1.0, 0.0, 2.0], [0.0, 1.0, 0.0], [0.0, 0.0, 1.0]]], device=device, dtype=dtype
        )  # 1 x 3 x 3

        identity = torch.tensor(
            [[[1.0, 0.0, 0.0], [0.0, 1.0, 0.0], [0.0, 0.0, 1.0]]], device=device, dtype=dtype
        )  # 1 x 3 x 3

        input = input.repeat(5, 3, 1, 1)  # 5 x 3 x 3 x 3
        expected = expected.repeat(5, 3, 1, 1)  # 5 x 3 x 3 x 3
        expected_transform = expected_transform.repeat(5, 1, 1)  # 5 x 3 x 3
        identity = identity.repeat(5, 1, 1)  # 5 x 3 x 3

        assert (f(input)[0] == expected).all()
        assert (f(input)[1] == expected_transform).all()
        assert (f1(input)[0] == input).all()
        assert (f1(input)[1] == identity).all()
        assert (f.inverse(expected) == input).all()
        assert (f1.inverse(expected) == expected).all()

    def test_same_on_batch(self, device, dtype):
        f = RandomHorizontalFlip(p=0.5, same_on_batch=True)
        input = torch.eye(3, device=device, dtype=dtype).unsqueeze(dim=0).unsqueeze(dim=0).repeat(2, 1, 1, 1)
        res = f(input)
        assert (res[0] == res[1]).all()
        assert (f.inverse(res) == input).all()

    def test_sequential(self, device, dtype):

        f = nn.Sequential(
            RandomHorizontalFlip(p=1.0, return_transform=True), RandomHorizontalFlip(p=1.0, return_transform=True)
        )
        f1 = nn.Sequential(RandomHorizontalFlip(p=1.0, return_transform=True), RandomHorizontalFlip(p=1.0))

        input = torch.tensor(
            [[[[0.0, 0.0, 0.0], [0.0, 0.0, 0.0], [0.0, 1.0, 1.0]]]], device=device, dtype=dtype
        )  # 1 x 1 x 3 x 3

        expected_transform = torch.tensor(
            [[[-1.0, 0.0, 2.0], [0.0, 1.0, 0.0], [0.0, 0.0, 1.0]]], device=device, dtype=dtype
        )  # 1 x 3 x 3

        expected_transform_1 = expected_transform @ expected_transform

        assert (f(input)[0] == input).all()
        assert (f(input)[1] == expected_transform_1).all()
        assert (f1(input)[0] == input).all()
        assert (f1(input)[1] == expected_transform).all()
        # TODO: Introduce Kornia.Sequential to do the inverse.

    def test_random_hflip_coord_check(self, device, dtype):

        f = RandomHorizontalFlip(p=1.0, return_transform=True)

        input = torch.tensor(
            [[[[1.0, 2.0, 3.0, 4.0], [5.0, 6.0, 7.0, 8.0], [9.0, 10.0, 11.0, 12.0]]]], device=device, dtype=dtype
        )  # 1 x 1 x 3 x 4

        input_coordinates = torch.tensor(
            [
                [
                    [0, 1, 2, 3, 0, 1, 2, 3, 0, 1, 2, 3],  # x coord
                    [0, 0, 0, 0, 1, 1, 1, 1, 2, 2, 2, 2],  # y coord
                    [1, 1, 1, 1, 1, 1, 1, 1, 1, 1, 1, 1],
                ]
            ],
            device=device,
            dtype=dtype,
        )  # 1 x 3 x 3

        expected_output = torch.tensor(
            [[[[4.0, 3.0, 2.0, 1.0], [8.0, 7.0, 6.0, 5.0], [12.0, 11.0, 10.0, 9.0]]]], device=device, dtype=dtype
        )  # 1 x 1 x 3 x 4

        output, transform = f(input)
        result_coordinates = transform @ input_coordinates
        # NOTE: without rounding it might produce unexpected results
        input_coordinates = input_coordinates.round().long()
        result_coordinates = result_coordinates.round().long()

        # Tensors must have the same shapes and values
        assert output.shape == expected_output.shape
        assert (output == expected_output).all()
        # Transformed indices must not be out of bound
        assert (
            torch.torch.logical_and(result_coordinates[0, 0, :] >= 0, result_coordinates[0, 0, :] < input.shape[-1])
        ).all()
        assert (
            torch.torch.logical_and(result_coordinates[0, 1, :] >= 0, result_coordinates[0, 1, :] < input.shape[-2])
        ).all()
        # Values in the output tensor at the places of transformed indices must
        # have the same value as the input tensor has at the corresponding
        # positions
        assert (
            output[..., result_coordinates[0, 1, :], result_coordinates[0, 0, :]]
            == input[..., input_coordinates[0, 1, :], input_coordinates[0, 0, :]]
        ).all()

    def test_gradcheck(self, device, dtype):
        input = torch.rand((3, 3), device=device, dtype=dtype)  # 3 x 3
        input = utils.tensor_to_gradcheck_var(input)  # to var
        assert gradcheck(RandomHorizontalFlip(p=1.0), (input,), raise_exception=True)


class TestRandomVerticalFlip:

    # TODO: improve and implement more meaningful smoke tests e.g check for a consistent
    # return values such a torch.Tensor variable.
    @pytest.mark.xfail(reason="might fail under windows OS due to printing preicision.")
    def test_smoke(self):
        f = RandomVerticalFlip(p=0.5)
        repr = "RandomVerticalFlip(p=0.5, p_batch=1.0, same_on_batch=False, return_transform=False)"
        assert str(f) == repr

    def test_random_vflip(self, device, dtype):

        f = RandomVerticalFlip(p=1.0, return_transform=True)
        f1 = RandomVerticalFlip(p=0.0, return_transform=True)
        f2 = RandomVerticalFlip(p=1.0)
        f3 = RandomVerticalFlip(p=0.0)

        input = torch.tensor(
            [[[[0.0, 0.0, 0.0], [0.0, 0.0, 0.0], [0.0, 1.0, 1.0]]]], device=device, dtype=dtype
        )  # 1 x 1 x 3 x 3

        expected = torch.tensor(
            [[[[0.0, 1.0, 1.0], [0.0, 0.0, 0.0], [0.0, 0.0, 0.0]]]], device=device, dtype=dtype
        )  # 1 x 1 x 3 x 3

        expected_transform = torch.tensor(
            [[[1.0, 0.0, 0.0], [0.0, -1.0, 2.0], [0.0, 0.0, 1.0]]], device=device, dtype=dtype
        )  # 3 x 3

        identity = torch.tensor(
            [[[1.0, 0.0, 0.0], [0.0, 1.0, 0.0], [0.0, 0.0, 1.0]]], device=device, dtype=dtype
        )  # 3 x 3

        assert_close(f(input)[0], expected, atol=1e-4, rtol=1e-4)
        assert_close(f(input)[1], expected_transform, atol=1e-4, rtol=1e-4)
        assert_close(f1(input)[0], input, atol=1e-4, rtol=1e-4)
        assert_close(f1(input)[1], identity, atol=1e-4, rtol=1e-4)
        assert_close(f2(input), expected, atol=1e-4, rtol=1e-4)
        assert_close(f3(input), input, atol=1e-4, rtol=1e-4)

        assert_close(f.inverse(expected), input, atol=1e-4, rtol=1e-4)
        assert_close(f1.inverse(input), input, atol=1e-4, rtol=1e-4)
        assert_close(f2.inverse(expected), input, atol=1e-4, rtol=1e-4)
        assert_close(f3.inverse(input), input, atol=1e-4, rtol=1e-4)

    def test_batch_random_vflip(self, device, dtype):

        f = RandomVerticalFlip(p=1.0, return_transform=True)
        f1 = RandomVerticalFlip(p=0.0, return_transform=True)

        input = torch.tensor(
            [[[[0.0, 0.0, 0.0], [0.0, 0.0, 0.0], [0.0, 1.0, 1.0]]]], device=device, dtype=dtype
        )  # 1 x 1 x 3 x 3

        expected = torch.tensor(
            [[[[0.0, 1.0, 1.0], [0.0, 0.0, 0.0], [0.0, 0.0, 0.0]]]], device=device, dtype=dtype
        )  # 1 x 1 x 3 x 3

        expected_transform = torch.tensor(
            [[[1.0, 0.0, 0.0], [0.0, -1.0, 2.0], [0.0, 0.0, 1.0]]], device=device, dtype=dtype
        )  # 1 x 3 x 3

        identity = torch.tensor(
            [[[1.0, 0.0, 0.0], [0.0, 1.0, 0.0], [0.0, 0.0, 1.0]]], device=device, dtype=dtype
        )  # 1 x 3 x 3

        input = input.repeat(5, 3, 1, 1)  # 5 x 3 x 3 x 3
        expected = expected.repeat(5, 3, 1, 1)  # 5 x 3 x 3 x 3
        expected_transform = expected_transform.repeat(5, 1, 1)  # 5 x 3 x 3
        identity = identity.repeat(5, 1, 1)  # 5 x 3 x 3

        assert_close(f(input)[0], expected, atol=1e-4, rtol=1e-4)
        assert_close(f(input)[1], expected_transform, atol=1e-4, rtol=1e-4)
        assert_close(f1(input)[0], input, atol=1e-4, rtol=1e-4)
        assert_close(f1(input)[1], identity, atol=1e-4, rtol=1e-4)
        assert_close(f.inverse(expected), input, atol=1e-4, rtol=1e-4)
        assert_close(f1.inverse(input), input, atol=1e-4, rtol=1e-4)

    def test_same_on_batch(self, device, dtype):
        f = RandomVerticalFlip(p=0.5, same_on_batch=True)
        input = torch.eye(3, device=device, dtype=dtype).unsqueeze(dim=0).unsqueeze(dim=0).repeat(2, 1, 1, 1)
        res = f(input)
        assert (res[0] == res[1]).all()
        assert (f.inverse(res) == input).all()

    def test_sequential(self, device, dtype):

        f = nn.Sequential(
            RandomVerticalFlip(p=1.0, return_transform=True), RandomVerticalFlip(p=1.0, return_transform=True)
        )
        f1 = nn.Sequential(RandomVerticalFlip(p=1.0, return_transform=True), RandomVerticalFlip(p=1.0))

        input = torch.tensor(
            [[[[0.0, 0.0, 0.0], [0.0, 0.0, 0.0], [0.0, 1.0, 1.0]]]], device=device, dtype=dtype
        )  # 1 x 1 x 3 x 3

        expected_transform = torch.tensor(
            [[[1.0, 0.0, 0.0], [0.0, -1.0, 2.0], [0.0, 0.0, 1.0]]], device=device, dtype=dtype
        )  # 1 x 3 x 3

        expected_transform_1 = expected_transform @ expected_transform

        assert_close(f(input)[0], input, atol=1e-4, rtol=1e-4)
        assert_close(f(input)[1], expected_transform_1, atol=1e-4, rtol=1e-4)
        assert_close(f1(input)[0], input, atol=1e-4, rtol=1e-4)
        assert_close(f1(input)[1], expected_transform, atol=1e-4, rtol=1e-4)

    def test_random_vflip_coord_check(self, device, dtype):

        f = RandomVerticalFlip(p=1.0, return_transform=True)

        input = torch.tensor(
            [[[[1.0, 2.0, 3.0, 4.0], [5.0, 6.0, 7.0, 8.0], [9.0, 10.0, 11.0, 12.0]]]], device=device, dtype=dtype
        )  # 1 x 1 x 3 x 4

        input_coordinates = torch.tensor(
            [
                [
                    [0, 1, 2, 3, 0, 1, 2, 3, 0, 1, 2, 3],  # x coord
                    [0, 0, 0, 0, 1, 1, 1, 1, 2, 2, 2, 2],  # y coord
                    [1, 1, 1, 1, 1, 1, 1, 1, 1, 1, 1, 1],
                ]
            ],
            device=device,
            dtype=dtype,
        )  # 1 x 3 x 3

        expected_output = torch.tensor(
            [[[[9.0, 10.0, 11.0, 12.0], [5.0, 6.0, 7.0, 8.0], [1.0, 2.0, 3.0, 4.0]]]], device=device, dtype=dtype
        )  # 1 x 1 x 3 x 4

        output, transform = f(input)
        result_coordinates = transform @ input_coordinates
        # NOTE: without rounding it might produce unexpected results
        input_coordinates = input_coordinates.round().long()
        result_coordinates = result_coordinates.round().long()

        # Tensors must have the same shapes and values
        assert output.shape == expected_output.shape
        assert (output == expected_output).all()
        # Transformed indices must not be out of bound
        assert (
            torch.torch.logical_and(result_coordinates[0, 0, :] >= 0, result_coordinates[0, 0, :] < input.shape[-1])
        ).all()
        assert (
            torch.torch.logical_and(result_coordinates[0, 1, :] >= 0, result_coordinates[0, 1, :] < input.shape[-2])
        ).all()
        # Values in the output tensor at the places of transformed indices must
        # have the same value as the input tensor has at the corresponding
        # positions
        assert (
            output[..., result_coordinates[0, 1, :], result_coordinates[0, 0, :]]
            == input[..., input_coordinates[0, 1, :], input_coordinates[0, 0, :]]
        ).all()


class TestColorJitter:

    # TODO: improve and implement more meaningful smoke tests e.g check for a consistent
    # return values such a torch.Tensor variable.
    @pytest.mark.xfail(reason="might fail under windows OS due to printing preicision.")
    def test_smoke(self):
        f = ColorJitter(brightness=0.5, contrast=0.3, saturation=[0.2, 1.2], hue=0.1)
        repr = (
            "ColorJitter(brightness=tensor([0.5000, 1.5000]), contrast=tensor([0.7000, 1.3000]), "
            "saturation=tensor([0.2000, 1.2000]), hue=tensor([-0.1000,  0.1000]), "
            "p=1.0, p_batch=1.0, same_on_batch=False, return_transform=False)"
        )
        assert str(f) == repr

    def test_color_jitter(self, device, dtype):

        f = ColorJitter()
        f1 = ColorJitter(return_transform=True)

        input = torch.rand(3, 5, 5, device=device, dtype=dtype).unsqueeze(0)  # 3 x 5 x 5
        expected = input

        expected_transform = torch.eye(3, device=device, dtype=dtype).unsqueeze(0)  # 3 x 3

        assert_close(f(input), expected, atol=1e-4, rtol=1e-5)
        assert_close(f1(input)[0], expected, atol=1e-4, rtol=1e-5)
        assert_close(f1(input)[1], expected_transform, atol=1e-4, rtol=1e-4)

    def test_color_jitter_batch(self, device, dtype):
        f = ColorJitter()
        f1 = ColorJitter(return_transform=True)

        input = torch.rand(2, 3, 5, 5, device=device, dtype=dtype)  # 2 x 3 x 5 x 5
        expected = input

        expected_transform = torch.eye(3, device=device, dtype=dtype).unsqueeze(0).expand((2, 3, 3))  # 2 x 3 x 3

        assert_close(f(input), expected, atol=1e-4, rtol=1e-5)
        assert_close(f1(input)[0], expected, atol=1e-4, rtol=1e-5)
        assert_close(f1(input)[1], expected_transform, atol=1e-4, rtol=1e-4)

    def test_same_on_batch(self, device, dtype):
        f = ColorJitter(brightness=0.5, contrast=0.5, saturation=0.5, hue=0.1, same_on_batch=True)
        input = torch.eye(3).unsqueeze(dim=0).unsqueeze(dim=0).repeat(2, 3, 1, 1)
        res = f(input)
        assert (res[0] == res[1]).all()

    def _get_expected_brightness(self, device, dtype):
        return torch.tensor(
            [
                [
                    [[0.2529, 0.3529, 0.4529], [0.7529, 0.6529, 0.5529], [0.8529, 0.9529, 1.0000]],
                    [[0.2529, 0.3529, 0.4529], [0.7529, 0.6529, 0.5529], [0.8529, 0.9529, 1.0000]],
                    [[0.2529, 0.3529, 0.4529], [0.7529, 0.6529, 0.5529], [0.8529, 0.9529, 1.0000]],
                ],
                [
                    [[0.2660, 0.3660, 0.4660], [0.7660, 0.6660, 0.5660], [0.8660, 0.9660, 1.0000]],
                    [[0.2660, 0.3660, 0.4660], [0.7660, 0.6660, 0.5660], [0.8660, 0.9660, 1.0000]],
                    [[0.2660, 0.3660, 0.4660], [0.7660, 0.6660, 0.5660], [0.8660, 0.9660, 1.0000]],
                ],
            ],
            device=device,
            dtype=dtype,
        )

    def test_random_brightness(self, device, dtype):
        torch.manual_seed(42)
        f = ColorJitter(brightness=0.2)

        input = torch.tensor(
            [[[[0.1, 0.2, 0.3], [0.6, 0.5, 0.4], [0.7, 0.8, 1.0]]]], device=device, dtype=dtype
        )  # 1 x 1 x 3 x 3
        input = input.repeat(2, 3, 1, 1)  # 2 x 3 x 3

        expected = self._get_expected_brightness(device, dtype)

        assert_close(f(input), expected, atol=1e-4, rtol=1e-4)

    def test_random_brightness_tuple(self, device, dtype):
        torch.manual_seed(42)
        f = ColorJitter(brightness=(0.8, 1.2))

        input = torch.tensor(
            [[[[0.1, 0.2, 0.3], [0.6, 0.5, 0.4], [0.7, 0.8, 1.0]]]], device=device, dtype=dtype
        )  # 1 x 1 x 3 x 3
        input = input.repeat(2, 3, 1, 1)  # 2 x 3 x 3

        expected = self._get_expected_brightness(device, dtype)

        assert_close(f(input), expected, atol=1e-4, rtol=1e-4)

    def _get_expected_contrast(self, device, dtype):
        return torch.tensor(
            [
                [
                    [[0.0953, 0.1906, 0.2859], [0.5719, 0.4766, 0.3813], [0.6672, 0.7625, 0.9531]],
                    [[0.0953, 0.1906, 0.2859], [0.5719, 0.4766, 0.3813], [0.6672, 0.7625, 0.9531]],
                    [[0.0953, 0.1906, 0.2859], [0.5719, 0.4766, 0.3813], [0.6672, 0.7625, 0.9531]],
                ],
                [
                    [[0.1184, 0.2367, 0.3551], [0.7102, 0.5919, 0.4735], [0.8286, 0.9470, 1.0000]],
                    [[0.1184, 0.2367, 0.3551], [0.7102, 0.5919, 0.4735], [0.8286, 0.9470, 1.0000]],
                    [[0.1184, 0.2367, 0.3551], [0.7102, 0.5919, 0.4735], [0.8286, 0.9470, 1.0000]],
                ],
            ],
            device=device,
            dtype=dtype,
        )

    def test_random_contrast(self, device, dtype):
        torch.manual_seed(42)
        f = ColorJitter(contrast=0.2)

        input = torch.tensor(
            [[[[0.1, 0.2, 0.3], [0.6, 0.5, 0.4], [0.7, 0.8, 1.0]]]], device=device, dtype=dtype
        )  # 1 x 1 x 3 x 3
        input = input.repeat(2, 3, 1, 1)  # 2 x 3 x 3

        expected = self._get_expected_contrast(device, dtype)

        assert_close(f(input), expected, atol=1e-4, rtol=1e-5)

    def test_random_contrast_list(self, device, dtype):
        torch.manual_seed(42)
        f = ColorJitter(contrast=[0.8, 1.2])

        input = torch.tensor(
            [[[[0.1, 0.2, 0.3], [0.6, 0.5, 0.4], [0.7, 0.8, 1.0]]]], device=device, dtype=dtype
        )  # 1 x 1 x 3 x 3
        input = input.repeat(2, 3, 1, 1)  # 2 x 3 x 3

        expected = self._get_expected_contrast(device, dtype)

        assert_close(f(input), expected, atol=1e-4, rtol=1e-5)

    def _get_expected_saturation(self, device, dtype):
        return torch.tensor(
            [
                [
                    [[0.1876, 0.2584, 0.3389], [0.6292, 0.5000, 0.4000], [0.7097, 0.8000, 1.0000]],
                    [[1.0000, 0.5292, 0.6097], [0.6292, 0.3195, 0.2195], [0.8000, 0.1682, 0.2779]],
                    [[0.6389, 0.8000, 0.7000], [0.9000, 0.3195, 0.2195], [0.8000, 0.4389, 0.5487]],
                ],
                [
                    [[0.0000, 0.1295, 0.2530], [0.5648, 0.5000, 0.4000], [0.6883, 0.8000, 1.0000]],
                    [[1.0000, 0.4648, 0.5883], [0.5648, 0.2765, 0.1765], [0.8000, 0.0178, 0.1060]],
                    [[0.5556, 0.8000, 0.7000], [0.9000, 0.2765, 0.1765], [0.8000, 0.3530, 0.4413]],
                ],
            ],
            device=device,
            dtype=dtype,
        )

    def test_random_saturation(self, device, dtype):
        torch.manual_seed(42)
        f = ColorJitter(saturation=0.2)

        input = torch.tensor(
            [
                [
                    [[0.1, 0.2, 0.3], [0.6, 0.5, 0.4], [0.7, 0.8, 1.0]],
                    [[1.0, 0.5, 0.6], [0.6, 0.3, 0.2], [0.8, 0.1, 0.2]],
                    [[0.6, 0.8, 0.7], [0.9, 0.3, 0.2], [0.8, 0.4, 0.5]],
                ]
            ],
            device=device,
            dtype=dtype,
        )  # 1 x 1 x 3 x 3
        input = input.repeat(2, 1, 1, 1)  # 2 x 3 x 3

        expected = self._get_expected_saturation(device, dtype)
        assert_close(f(input), expected, atol=1e-4, rtol=1e-4)

    def test_random_saturation_tensor(self, device, dtype):
        torch.manual_seed(42)
        f = ColorJitter(saturation=torch.tensor(0.2))

        input = torch.tensor(
            [
                [
                    [[0.1, 0.2, 0.3], [0.6, 0.5, 0.4], [0.7, 0.8, 1.0]],
                    [[1.0, 0.5, 0.6], [0.6, 0.3, 0.2], [0.8, 0.1, 0.2]],
                    [[0.6, 0.8, 0.7], [0.9, 0.3, 0.2], [0.8, 0.4, 0.5]],
                ]
            ],
            device=device,
            dtype=dtype,
        )  # 1 x 1 x 3 x 3
        input = input.repeat(2, 1, 1, 1)  # 2 x 3 x 3

        expected = self._get_expected_saturation(device, dtype)

        assert_close(f(input), expected, atol=1e-4, rtol=1e-4)

    def test_random_saturation_tuple(self, device, dtype):
        torch.manual_seed(42)
        f = ColorJitter(saturation=(0.8, 1.2))

        input = torch.tensor(
            [
                [
                    [[0.1, 0.2, 0.3], [0.6, 0.5, 0.4], [0.7, 0.8, 1.0]],
                    [[1.0, 0.5, 0.6], [0.6, 0.3, 0.2], [0.8, 0.1, 0.2]],
                    [[0.6, 0.8, 0.7], [0.9, 0.3, 0.2], [0.8, 0.4, 0.5]],
                ]
            ],
            device=device,
            dtype=dtype,
        )  # 1 x 1 x 3 x 3
        input = input.repeat(2, 1, 1, 1)  # 2 x 3 x 3

        expected = self._get_expected_saturation(device, dtype)

        assert_close(f(input), expected, atol=1e-4, rtol=1e-4)

    def _get_expected_hue(self, device, dtype):
        return torch.tensor(
            [
                [
                    [[0.1000, 0.2000, 0.3000], [0.6000, 0.5000, 0.4000], [0.7000, 0.8000, 1.0000]],
                    [[1.0000, 0.5251, 0.6167], [0.6126, 0.3000, 0.2000], [0.8000, 0.1000, 0.2000]],
                    [[0.5623, 0.8000, 0.7000], [0.9000, 0.3084, 0.2084], [0.7958, 0.4293, 0.5335]],
                ],
                [
                    [[0.1000, 0.2000, 0.3000], [0.6116, 0.5000, 0.4000], [0.7000, 0.8000, 1.0000]],
                    [[1.0000, 0.4769, 0.5846], [0.6000, 0.3077, 0.2077], [0.7961, 0.1000, 0.2000]],
                    [[0.6347, 0.8000, 0.7000], [0.9000, 0.3000, 0.2000], [0.8000, 0.3730, 0.4692]],
                ],
            ],
            device=device,
            dtype=dtype,
        )

    def test_random_hue(self, device, dtype):
        torch.manual_seed(42)
        f = ColorJitter(hue=0.1 / pi.item())

        input = torch.tensor(
            [
                [
                    [[0.1, 0.2, 0.3], [0.6, 0.5, 0.4], [0.7, 0.8, 1.0]],
                    [[1.0, 0.5, 0.6], [0.6, 0.3, 0.2], [0.8, 0.1, 0.2]],
                    [[0.6, 0.8, 0.7], [0.9, 0.3, 0.2], [0.8, 0.4, 0.5]],
                ]
            ],
            device=device,
            dtype=dtype,
        )  # 1 x 1 x 3 x 3
        input = input.repeat(2, 1, 1, 1)  # 2 x 3 x 3

        expected = self._get_expected_hue(device, dtype)

        assert_close(f(input), expected, atol=1e-4, rtol=1e-4)

    def test_random_hue_list(self, device, dtype):
        torch.manual_seed(42)
        f = ColorJitter(hue=[-0.1 / pi, 0.1 / pi])

        input = torch.tensor(
            [
                [
                    [[0.1, 0.2, 0.3], [0.6, 0.5, 0.4], [0.7, 0.8, 1.0]],
                    [[1.0, 0.5, 0.6], [0.6, 0.3, 0.2], [0.8, 0.1, 0.2]],
                    [[0.6, 0.8, 0.7], [0.9, 0.3, 0.2], [0.8, 0.4, 0.5]],
                ]
            ],
            device=device,
            dtype=dtype,
        )  # 1 x 1 x 3 x 3
        input = input.repeat(2, 1, 1, 1)  # 2 x 3 x 3

        expected = self._get_expected_hue(device, dtype)

        assert_close(f(input), expected, atol=1e-4, rtol=1e-4)

    def test_random_hue_list_batch(self, device, dtype):
        torch.manual_seed(42)
        f = ColorJitter(hue=[-0.1 / pi.item(), 0.1 / pi.item()])

        input = torch.tensor(
            [
                [
                    [[0.1, 0.2, 0.3], [0.6, 0.5, 0.4], [0.7, 0.8, 1.0]],
                    [[1.0, 0.5, 0.6], [0.6, 0.3, 0.2], [0.8, 0.1, 0.2]],
                    [[0.6, 0.8, 0.7], [0.9, 0.3, 0.2], [0.8, 0.4, 0.5]],
                ]
            ],
            device=device,
            dtype=dtype,
        )  # 1 x 1 x 3 x 3
        input = input.repeat(2, 1, 1, 1)  # 2 x 3 x 3

        expected = self._get_expected_hue(device, dtype)

        assert_close(f(input), expected, atol=1e-4, rtol=1e-4)

    def test_sequential(self, device, dtype):

        f = nn.Sequential(ColorJitter(return_transform=True), ColorJitter(return_transform=True))

        input = torch.rand(3, 5, 5, device=device, dtype=dtype).unsqueeze(0)  # 1 x 3 x 5 x 5

        expected = input

        expected_transform = torch.eye(3, device=device, dtype=dtype).unsqueeze(0)  # 3 x 3

        assert_close(f(input)[0], expected, atol=1e-4, rtol=1e-5)
        assert_close(f(input)[1], expected_transform, atol=1e-4, rtol=1e-5)

    def test_color_jitter_batch_sequential(self, device, dtype):
        f = nn.Sequential(ColorJitter(return_transform=True), ColorJitter(return_transform=True))

        input = torch.rand(2, 3, 5, 5, device=device, dtype=dtype)  # 2 x 3 x 5 x 5
        expected = input

        expected_transform = torch.eye(3, device=device, dtype=dtype).unsqueeze(0).expand((2, 3, 3))  # 2 x 3 x 3

        assert_close(f(input)[0], expected, atol=1e-4, rtol=1e-5)
        assert_close(f(input)[0], expected, atol=1e-4, rtol=1e-5)
        assert_close(f(input)[1], expected_transform, atol=1e-4, rtol=1e-5)

    def test_gradcheck(self, device, dtype):
        input = torch.rand((3, 5, 5), device=device, dtype=dtype).unsqueeze(0)  # 3 x 3
        input = utils.tensor_to_gradcheck_var(input)  # to var
        assert gradcheck(ColorJitter(p=1.0), (input,), raise_exception=True)


class TestRectangleRandomErasing:
    @pytest.mark.parametrize("erase_scale_range", [(0.001, 0.001), (1.0, 1.0)])
    @pytest.mark.parametrize("aspect_ratio_range", [(0.1, 0.1), (10.0, 10.0)])
    @pytest.mark.parametrize("batch_shape", [(1, 4, 8, 15), (2, 3, 11, 7)])
    def test_random_rectangle_erasing_shape(self, batch_shape, erase_scale_range, aspect_ratio_range):
        input = torch.rand(batch_shape)
        rand_rec = RandomErasing(erase_scale_range, aspect_ratio_range, p=1.0)
        assert rand_rec(input).shape == batch_shape

    @pytest.mark.parametrize("erase_scale_range", [(0.001, 0.001), (1.0, 1.0)])
    @pytest.mark.parametrize("aspect_ratio_range", [(0.1, 0.1), (10.0, 10.0)])
    @pytest.mark.parametrize("batch_shape", [(1, 4, 8, 15), (2, 3, 11, 7)])
    def test_no_rectangle_erasing_shape(self, batch_shape, erase_scale_range, aspect_ratio_range):
        input = torch.rand(batch_shape)
        rand_rec = RandomErasing(erase_scale_range, aspect_ratio_range, p=0.0)
        assert rand_rec(input).equal(input)

    @pytest.mark.parametrize("erase_scale_range", [(0.001, 0.001), (1.0, 1.0)])
    @pytest.mark.parametrize("aspect_ratio_range", [(0.1, 0.1), (10.0, 10.0)])
    @pytest.mark.parametrize("shape", [(3, 11, 7)])
    def test_same_on_batch(self, shape, erase_scale_range, aspect_ratio_range):
        f = RandomErasing(erase_scale_range, aspect_ratio_range, same_on_batch=True, p=0.5)
        input = torch.rand(shape).unsqueeze(dim=0).repeat(2, 1, 1, 1)
        res = f(input)
        assert (res[0] == res[1]).all()

    def test_gradcheck(self, device, dtype):
        # test parameters
        batch_shape = (2, 3, 11, 7)
        erase_scale_range = (0.2, 0.4)
        aspect_ratio_range = (0.3, 0.5)

        rand_rec = RandomErasing(erase_scale_range, aspect_ratio_range, p=1.0)
        rect_params = rand_rec.forward_parameters(batch_shape)

        # evaluate function gradient
        input = torch.rand(batch_shape, device=device, dtype=dtype)
        input = utils.tensor_to_gradcheck_var(input)  # to var
        assert gradcheck(rand_rec, (input, rect_params), raise_exception=True)


class TestRandomGrayscale:

    # TODO: improve and implement more meaningful smoke tests e.g check for a consistent
    # return values such a torch.Tensor variable.
    @pytest.mark.xfail(reason="might fail under windows OS due to printing preicision.")
    def test_smoke(self):
        f = RandomGrayscale()
        repr = "RandomGrayscale(p=0.1, p_batch=1.0, same_on_batch=False, return_transform=False)"
        assert str(f) == repr

    def test_random_grayscale(self, device, dtype):

        f = RandomGrayscale(return_transform=True)

        input = torch.rand(3, 5, 5, device=device, dtype=dtype)  # 3 x 5 x 5

        expected_transform = torch.eye(3, device=device, dtype=dtype).unsqueeze(0)  # 3 x 3

        assert_close(f(input)[1], expected_transform, atol=1e-4, rtol=1e-4)

    def test_same_on_batch(self, device, dtype):
        f = RandomGrayscale(p=0.5, same_on_batch=True)
        input = torch.eye(3, device=device, dtype=dtype).unsqueeze(dim=0).unsqueeze(dim=0).repeat(2, 3, 1, 1)
        res = f(input)
        assert (res[0] == res[1]).all()

    def test_opencv_true(self, device, dtype):
        data = torch.tensor(
            [
                [
                    [
                        [0.3944633, 0.8597369, 0.1670904, 0.2825457, 0.0953912],
                        [0.1251704, 0.8020709, 0.8933256, 0.9170977, 0.1497008],
                        [0.2711633, 0.1111478, 0.0783281, 0.2771807, 0.5487481],
                        [0.0086008, 0.8288748, 0.9647092, 0.8922020, 0.7614344],
                        [0.2898048, 0.1282895, 0.7621747, 0.5657831, 0.9918593],
                    ],
                    [
                        [0.5414237, 0.9962701, 0.8947155, 0.5900949, 0.9483274],
                        [0.0468036, 0.3933847, 0.8046577, 0.3640994, 0.0632100],
                        [0.6171775, 0.8624780, 0.4126036, 0.7600935, 0.7279997],
                        [0.4237089, 0.5365476, 0.5591233, 0.1523191, 0.1382165],
                        [0.8932794, 0.8517839, 0.7152701, 0.8983801, 0.5905426],
                    ],
                    [
                        [0.2869580, 0.4700376, 0.2743714, 0.8135023, 0.2229074],
                        [0.9306560, 0.3734594, 0.4566821, 0.7599275, 0.7557513],
                        [0.7415742, 0.6115875, 0.3317572, 0.0379378, 0.1315770],
                        [0.8692724, 0.0809556, 0.7767404, 0.8742208, 0.1522012],
                        [0.7708948, 0.4509611, 0.0481175, 0.2358997, 0.6900532],
                    ],
                ]
            ],
            device=device,
            dtype=dtype,
        )

        # Output data generated with OpenCV 4.1.1: cv2.cvtColor(img_np, cv2.COLOR_RGB2GRAY)
        expected = torch.tensor(
            [
                [
                    [
                        [0.4684734, 0.8954562, 0.6064363, 0.5236061, 0.6106016],
                        [0.1709944, 0.5133104, 0.7915002, 0.5745703, 0.1680204],
                        [0.5279005, 0.6092287, 0.3034387, 0.5333768, 0.6064113],
                        [0.3503858, 0.5720159, 0.7052018, 0.4558409, 0.3261529],
                        [0.6988886, 0.5897652, 0.6532392, 0.7234108, 0.7218805],
                    ],
                    [
                        [0.4684734, 0.8954562, 0.6064363, 0.5236061, 0.6106016],
                        [0.1709944, 0.5133104, 0.7915002, 0.5745703, 0.1680204],
                        [0.5279005, 0.6092287, 0.3034387, 0.5333768, 0.6064113],
                        [0.3503858, 0.5720159, 0.7052018, 0.4558409, 0.3261529],
                        [0.6988886, 0.5897652, 0.6532392, 0.7234108, 0.7218805],
                    ],
                    [
                        [0.4684734, 0.8954562, 0.6064363, 0.5236061, 0.6106016],
                        [0.1709944, 0.5133104, 0.7915002, 0.5745703, 0.1680204],
                        [0.5279005, 0.6092287, 0.3034387, 0.5333768, 0.6064113],
                        [0.3503858, 0.5720159, 0.7052018, 0.4558409, 0.3261529],
                        [0.6988886, 0.5897652, 0.6532392, 0.7234108, 0.7218805],
                    ],
                ]
            ],
            device=device,
            dtype=dtype,
        )

        img_gray = RandomGrayscale(p=1.0)(data)
        assert_close(img_gray, expected, atol=1e-4, rtol=1e-4)

    def test_opencv_false(self, device, dtype):
        data = torch.tensor(
            [
                [
                    [
                        [0.3944633, 0.8597369, 0.1670904, 0.2825457, 0.0953912],
                        [0.1251704, 0.8020709, 0.8933256, 0.9170977, 0.1497008],
                        [0.2711633, 0.1111478, 0.0783281, 0.2771807, 0.5487481],
                        [0.0086008, 0.8288748, 0.9647092, 0.8922020, 0.7614344],
                        [0.2898048, 0.1282895, 0.7621747, 0.5657831, 0.9918593],
                    ],
                    [
                        [0.5414237, 0.9962701, 0.8947155, 0.5900949, 0.9483274],
                        [0.0468036, 0.3933847, 0.8046577, 0.3640994, 0.0632100],
                        [0.6171775, 0.8624780, 0.4126036, 0.7600935, 0.7279997],
                        [0.4237089, 0.5365476, 0.5591233, 0.1523191, 0.1382165],
                        [0.8932794, 0.8517839, 0.7152701, 0.8983801, 0.5905426],
                    ],
                    [
                        [0.2869580, 0.4700376, 0.2743714, 0.8135023, 0.2229074],
                        [0.9306560, 0.3734594, 0.4566821, 0.7599275, 0.7557513],
                        [0.7415742, 0.6115875, 0.3317572, 0.0379378, 0.1315770],
                        [0.8692724, 0.0809556, 0.7767404, 0.8742208, 0.1522012],
                        [0.7708948, 0.4509611, 0.0481175, 0.2358997, 0.6900532],
                    ],
                ]
            ],
            device=device,
            dtype=dtype,
        )

        expected = data

        img_gray = RandomGrayscale(p=0.0)(data)
        assert_close(img_gray, expected, atol=1e-4, rtol=1e-4)

    def test_opencv_true_batch(self, device, dtype):
        data = torch.tensor(
            [
                [
                    [0.3944633, 0.8597369, 0.1670904, 0.2825457, 0.0953912],
                    [0.1251704, 0.8020709, 0.8933256, 0.9170977, 0.1497008],
                    [0.2711633, 0.1111478, 0.0783281, 0.2771807, 0.5487481],
                    [0.0086008, 0.8288748, 0.9647092, 0.8922020, 0.7614344],
                    [0.2898048, 0.1282895, 0.7621747, 0.5657831, 0.9918593],
                ],
                [
                    [0.5414237, 0.9962701, 0.8947155, 0.5900949, 0.9483274],
                    [0.0468036, 0.3933847, 0.8046577, 0.3640994, 0.0632100],
                    [0.6171775, 0.8624780, 0.4126036, 0.7600935, 0.7279997],
                    [0.4237089, 0.5365476, 0.5591233, 0.1523191, 0.1382165],
                    [0.8932794, 0.8517839, 0.7152701, 0.8983801, 0.5905426],
                ],
                [
                    [0.2869580, 0.4700376, 0.2743714, 0.8135023, 0.2229074],
                    [0.9306560, 0.3734594, 0.4566821, 0.7599275, 0.7557513],
                    [0.7415742, 0.6115875, 0.3317572, 0.0379378, 0.1315770],
                    [0.8692724, 0.0809556, 0.7767404, 0.8742208, 0.1522012],
                    [0.7708948, 0.4509611, 0.0481175, 0.2358997, 0.6900532],
                ],
            ],
            device=device,
            dtype=dtype,
        )
        data = data.unsqueeze(0).repeat(4, 1, 1, 1)

        # Output data generated with OpenCV 4.1.1: cv2.cvtColor(img_np, cv2.COLOR_RGB2GRAY)
        expected = torch.tensor(
            [
                [
                    [0.4684734, 0.8954562, 0.6064363, 0.5236061, 0.6106016],
                    [0.1709944, 0.5133104, 0.7915002, 0.5745703, 0.1680204],
                    [0.5279005, 0.6092287, 0.3034387, 0.5333768, 0.6064113],
                    [0.3503858, 0.5720159, 0.7052018, 0.4558409, 0.3261529],
                    [0.6988886, 0.5897652, 0.6532392, 0.7234108, 0.7218805],
                ],
                [
                    [0.4684734, 0.8954562, 0.6064363, 0.5236061, 0.6106016],
                    [0.1709944, 0.5133104, 0.7915002, 0.5745703, 0.1680204],
                    [0.5279005, 0.6092287, 0.3034387, 0.5333768, 0.6064113],
                    [0.3503858, 0.5720159, 0.7052018, 0.4558409, 0.3261529],
                    [0.6988886, 0.5897652, 0.6532392, 0.7234108, 0.7218805],
                ],
                [
                    [0.4684734, 0.8954562, 0.6064363, 0.5236061, 0.6106016],
                    [0.1709944, 0.5133104, 0.7915002, 0.5745703, 0.1680204],
                    [0.5279005, 0.6092287, 0.3034387, 0.5333768, 0.6064113],
                    [0.3503858, 0.5720159, 0.7052018, 0.4558409, 0.3261529],
                    [0.6988886, 0.5897652, 0.6532392, 0.7234108, 0.7218805],
                ],
            ],
            device=device,
            dtype=dtype,
        )
        expected = expected.unsqueeze(0).repeat(4, 1, 1, 1)

        img_gray = RandomGrayscale(p=1.0)(data)
        assert_close(img_gray, expected, atol=1e-4, rtol=1e-4)

    def test_opencv_false_batch(self, device, dtype):
        data = torch.tensor(
            [
                [
                    [0.3944633, 0.8597369, 0.1670904, 0.2825457, 0.0953912],
                    [0.1251704, 0.8020709, 0.8933256, 0.9170977, 0.1497008],
                    [0.2711633, 0.1111478, 0.0783281, 0.2771807, 0.5487481],
                    [0.0086008, 0.8288748, 0.9647092, 0.8922020, 0.7614344],
                    [0.2898048, 0.1282895, 0.7621747, 0.5657831, 0.9918593],
                ],
                [
                    [0.5414237, 0.9962701, 0.8947155, 0.5900949, 0.9483274],
                    [0.0468036, 0.3933847, 0.8046577, 0.3640994, 0.0632100],
                    [0.6171775, 0.8624780, 0.4126036, 0.7600935, 0.7279997],
                    [0.4237089, 0.5365476, 0.5591233, 0.1523191, 0.1382165],
                    [0.8932794, 0.8517839, 0.7152701, 0.8983801, 0.5905426],
                ],
                [
                    [0.2869580, 0.4700376, 0.2743714, 0.8135023, 0.2229074],
                    [0.9306560, 0.3734594, 0.4566821, 0.7599275, 0.7557513],
                    [0.7415742, 0.6115875, 0.3317572, 0.0379378, 0.1315770],
                    [0.8692724, 0.0809556, 0.7767404, 0.8742208, 0.1522012],
                    [0.7708948, 0.4509611, 0.0481175, 0.2358997, 0.6900532],
                ],
            ],
            device=device,
            dtype=dtype,
        )
        data = data.unsqueeze(0).repeat(4, 1, 1, 1)

        expected = data

        img_gray = RandomGrayscale(p=0.0)(data)
        assert_close(img_gray, expected, atol=1e-4, rtol=1e-4)

    def test_random_grayscale_sequential_batch(self, device, dtype):
        f = nn.Sequential(RandomGrayscale(p=0.0, return_transform=True), RandomGrayscale(p=0.0, return_transform=True))

        input = torch.rand(2, 3, 5, 5, device=device, dtype=dtype)  # 2 x 3 x 5 x 5
        expected = input

        expected_transform = torch.eye(3, device=device, dtype=dtype).unsqueeze(0).expand((2, 3, 3))  # 2 x 3 x 3
        expected_transform = expected_transform.to(device)

        assert_close(f(input)[0], expected, atol=1e-4, rtol=1e-4)
        assert_close(f(input)[1], expected_transform, atol=1e-4, rtol=1e-4)

    def test_gradcheck(self, device, dtype):
        input = torch.rand((3, 5, 5), device=device, dtype=dtype)  # 3 x 3
        input = utils.tensor_to_gradcheck_var(input)  # to var
        assert gradcheck(RandomGrayscale(p=1.0), (input,), raise_exception=True)
        assert gradcheck(RandomGrayscale(p=0.0), (input,), raise_exception=True)


class TestCenterCrop:
    def test_no_transform(self, device, dtype):
        inp = torch.rand(1, 2, 4, 4, device=device, dtype=dtype)
        out = CenterCrop(2)(inp)
        assert out.shape == (1, 2, 2, 2)
        aug = CenterCrop(2, cropping_mode="resample")
        out = aug(inp)
        assert out.shape == (1, 2, 2, 2)
        assert aug.inverse(out).shape == (1, 2, 4, 4)

    def test_transform(self, device, dtype):
        inp = torch.rand(1, 2, 5, 4, device=device, dtype=dtype)
        out = CenterCrop(2, return_transform=True)(inp)
        assert len(out) == 2
        assert out[0].shape == (1, 2, 2, 2)
        assert out[1].shape == (1, 3, 3)
        aug = CenterCrop(2, cropping_mode="resample", return_transform=True)
        out = aug(inp)
        assert out[0].shape == (1, 2, 2, 2)
        assert out[1].shape == (1, 3, 3)
        assert aug.inverse(out).shape == (1, 2, 5, 4)

    def test_no_transform_tuple(self, device, dtype):
        inp = torch.rand(1, 2, 5, 4, device=device, dtype=dtype)
        out = CenterCrop((3, 4))(inp)
        assert out.shape == (1, 2, 3, 4)
        aug = CenterCrop((3, 4), cropping_mode="resample")
        out = aug(inp)
        assert out.shape == (1, 2, 3, 4)
        assert aug.inverse(out).shape == (1, 2, 5, 4)

    def test_crop_modes(self, device, dtype):
        torch.manual_seed(0)
        img = torch.rand(1, 3, 5, 5, device=device, dtype=dtype)

        op1 = CenterCrop(size=(2, 2), cropping_mode='resample')
        out = op1(img)

        op2 = CenterCrop(size=(2, 2), cropping_mode='slice')

        assert_close(out, op2(img, op1._params))

    def test_gradcheck(self, device, dtype):
        input = torch.rand(1, 2, 3, 4, device=device, dtype=dtype)
        input = utils.tensor_to_gradcheck_var(input)  # to var
        assert gradcheck(CenterCrop(3), (input,), raise_exception=True)


class TestRandomRotation:

    torch.manual_seed(0)  # for random reproductibility

    # TODO: improve and implement more meaningful smoke tests e.g check for a consistent
    # return values such a torch.Tensor variable.
    @pytest.mark.xfail(reason="might fail under windows OS due to printing preicision.")
    def test_smoke(self):
        f = RandomRotation(degrees=45.5)
        repr = (
            "RandomRotation(degrees=tensor([-45.5000,  45.5000]), interpolation=BILINEAR, p=0.5, "
            "p_batch=1.0, same_on_batch=False, return_transform=False)"
        )
        assert str(f) == repr

    def test_random_rotation(self, device, dtype):
        # This is included in doctest
        torch.manual_seed(0)  # for random reproductibility

        f = RandomRotation(degrees=45.0, return_transform=True, p=1.0)
        f1 = RandomRotation(degrees=45.0, p=1.0)

        input = torch.tensor(
            [[1.0, 0.0, 0.0, 2.0], [0.0, 0.0, 0.0, 0.0], [0.0, 1.0, 2.0, 0.0], [0.0, 0.0, 1.0, 2.0]],
            device=device,
            dtype=dtype,
        )  # 4 x 4

        expected = torch.tensor(
            [
                [
                    [
                        [0.9824, 0.0088, 0.0000, 1.9649],
                        [0.0000, 0.0029, 0.0000, 0.0176],
                        [0.0029, 1.0000, 1.9883, 0.0000],
                        [0.0000, 0.0088, 1.0117, 1.9649],
                    ]
                ]
            ],
            device=device,
            dtype=dtype,
        )  # 1 x 4 x 4

        expected_transform = torch.tensor(
            [[[1.0000, -0.0059, 0.0088], [0.0059, 1.0000, -0.0088], [0.0000, 0.0000, 1.0000]]],
            device=device,
            dtype=dtype,
        )  # 1 x 3 x 3

        expected_2 = torch.tensor(
            [
                [
                    [
                        [0.1322, 0.0000, 0.7570, 0.2644],
                        [0.3785, 0.0000, 0.4166, 0.0000],
                        [0.0000, 0.6309, 1.5910, 1.2371],
                        [0.0000, 0.1444, 0.3177, 0.6499],
                    ]
                ]
            ],
            device=device,
            dtype=dtype,
        )  # 1 x 4 x 4

        out, mat = f(input)
        assert_close(out, expected, rtol=1e-6, atol=1e-4)
        assert_close(mat, expected_transform, rtol=1e-6, atol=1e-4)
        assert_close(f1(input), expected_2, rtol=1e-6, atol=1e-4)

    def test_batch_random_rotation(self, device, dtype):

        torch.manual_seed(0)  # for random reproductibility

        f = RandomRotation(degrees=45.0, return_transform=True, p=1.0)

        input = torch.tensor(
            [[[[1.0, 0.0, 0.0, 2.0], [0.0, 0.0, 0.0, 0.0], [0.0, 1.0, 2.0, 0.0], [0.0, 0.0, 1.0, 2.0]]]],
            device=device,
            dtype=dtype,
        )  # 1 x 1 x 4 x 4

        expected = torch.tensor(
            [
                [
                    [
                        [0.9824, 0.0088, 0.0000, 1.9649],
                        [0.0000, 0.0029, 0.0000, 0.0176],
                        [0.0029, 1.0000, 1.9883, 0.0000],
                        [0.0000, 0.0088, 1.0117, 1.9649],
                    ]
                ],
                [
                    [
                        [0.1322, 0.0000, 0.7570, 0.2644],
                        [0.3785, 0.0000, 0.4166, 0.0000],
                        [0.0000, 0.6309, 1.5910, 1.2371],
                        [0.0000, 0.1444, 0.3177, 0.6499],
                    ]
                ],
            ],
            device=device,
            dtype=dtype,
        )  # 2 x 1 x 4 x 4

        expected_transform = torch.tensor(
            [
                [[1.0000, -0.0059, 0.0088], [0.0059, 1.0000, -0.0088], [0.0000, 0.0000, 1.0000]],
                [[0.9125, 0.4090, -0.4823], [-0.4090, 0.9125, 0.7446], [0.0000, 0.0000, 1.0000]],
            ],
            device=device,
            dtype=dtype,
        )  # 2 x 3 x 3

        input = input.repeat(2, 1, 1, 1)  # 5 x 3 x 3 x 3

        out, mat = f(input)
        assert_close(out, expected, rtol=1e-4, atol=1e-4)
        assert_close(mat, expected_transform, rtol=1e-4, atol=1e-4)

    def test_same_on_batch(self, device, dtype):
        f = RandomRotation(degrees=40, same_on_batch=True)
        input = torch.eye(6, device=device, dtype=dtype).unsqueeze(dim=0).unsqueeze(dim=0).repeat(2, 3, 1, 1)
        res = f(input)
        assert (res[0] == res[1]).all()

    def test_sequential(self, device, dtype):

        torch.manual_seed(0)  # for random reproductibility

        f = nn.Sequential(
            RandomRotation(torch.tensor([-45.0, 90]), return_transform=True, p=1.0),
            RandomRotation(10.4, return_transform=True, p=1.0),
        )
        f1 = nn.Sequential(
            RandomRotation(torch.tensor([-45.0, 90]), return_transform=True, p=1.0), RandomRotation(10.4, p=1.0)
        )

        input = torch.tensor(
            [[1.0, 0.0, 0.0, 2.0], [0.0, 0.0, 0.0, 0.0], [0.0, 1.0, 2.0, 0.0], [0.0, 0.0, 1.0, 2.0]],
            device=device,
            dtype=dtype,
        )  # 4 x 4

        expected = torch.tensor(
            [
                [
                    [
                        [0.1314, 0.1050, 0.6649, 0.2628],
                        [0.3234, 0.0202, 0.4256, 0.1671],
                        [0.0525, 0.5976, 1.5199, 1.1306],
                        [0.0000, 0.1453, 0.3224, 0.5796],
                    ]
                ]
            ],
            device=device,
            dtype=dtype,
        )  # 1 x 4 x 4

        expected_transform = torch.tensor(
            [[[0.8864, 0.4629, -0.5240], [-0.4629, 0.8864, 0.8647], [0.0000, 0.0000, 1.0000]]],
            device=device,
            dtype=dtype,
        )  # 1 x 3 x 3

        expected_transform_2 = torch.tensor(
            [[[0.8381, -0.5455, 1.0610], [0.5455, 0.8381, -0.5754], [0.0000, 0.0000, 1.0000]]],
            device=device,
            dtype=dtype,
        )  # 1 x 3 x 3

        out, mat = f(input)
        _, mat_2 = f1(input)
        assert_close(out, expected, rtol=1e-4, atol=1e-4)
        assert_close(mat, expected_transform, rtol=1e-4, atol=1e-4)
        assert_close(mat_2, expected_transform_2, rtol=1e-4, atol=1e-4)

    def test_gradcheck(self, device, dtype):

        torch.manual_seed(0)  # for random reproductibility

        input = torch.rand((3, 3), device=device, dtype=dtype)  # 3 x 3
        input = utils.tensor_to_gradcheck_var(input)  # to var
        assert gradcheck(RandomRotation(degrees=(15.0, 15.0), p=1.0), (input,), raise_exception=True)


class TestRandomCrop:
    # TODO: improve and implement more meaningful smoke tests e.g check for a consistent
    # return values such a torch.Tensor variable.
    @pytest.mark.xfail(reason="might fail under windows OS due to printing preicision.")
    def test_smoke(self):
        f = RandomCrop(size=(2, 3), padding=(0, 1), fill=10, pad_if_needed=False, p=1.0)
        repr = (
            "RandomCrop(crop_size=(2, 3), padding=(0, 1), fill=10, pad_if_needed=False, padding_mode=constant, "
            "resample=BILINEAR, p=1.0, p_batch=1.0, same_on_batch=False, return_transform=False)"
        )
        assert str(f) == repr

    def test_no_padding(self, device, dtype):
        torch.manual_seed(0)
        inp = torch.tensor([[[[0.0, 1.0, 2.0], [3.0, 4.0, 5.0], [6.0, 7.0, 8.0]]]], device=device, dtype=dtype)
        expected = torch.tensor([[[[3.0, 4.0, 5.0], [6.0, 7.0, 8.0]]]], device=device, dtype=dtype)
        rc = RandomCrop(size=(2, 3), padding=None, align_corners=True, p=1.0)
        out = rc(inp)

        torch.manual_seed(0)
        out2 = rc(inp.squeeze())

        assert_close(out, expected, atol=1e-4, rtol=1e-4)
        assert_close(out2, expected, atol=1e-4, rtol=1e-4)
        torch.manual_seed(0)
        inversed = torch.tensor([[[[0.0, 0.0, 0.0], [3.0, 4.0, 5.0], [6.0, 7.0, 8.0]]]], device=device, dtype=dtype)
        aug = RandomCrop(size=(2, 3), padding=None, align_corners=True, p=1.0, cropping_mode="resample")
        out = aug(inp)
        assert_close(out, expected, atol=1e-4, rtol=1e-4)
        assert_close(aug.inverse(out), inversed, atol=1e-4, rtol=1e-4)

    def test_no_padding_batch(self, device, dtype):
        torch.manual_seed(42)
        batch_size = 2
        inp = torch.tensor([[[0.0, 1.0, 2.0], [3.0, 4.0, 5.0], [6.0, 7.0, 8.0]]], device=device, dtype=dtype).repeat(
            batch_size, 1, 1, 1
        )
        expected = torch.tensor(
            [[[[0.0, 1.0, 2.0], [3.0, 4.0, 5.0]]], [[[3.0, 4.0, 5.0], [6.0, 7.0, 8.0]]]], device=device, dtype=dtype
        )
        rc = RandomCrop(size=(2, 3), padding=None, align_corners=True, p=1.0)
        out = rc(inp)
        assert_close(out, expected, atol=1e-4, rtol=1e-4)

        torch.manual_seed(42)
        inversed = torch.tensor(
            [
                [[[0.0, 1.0, 2.0], [3.0, 4.0, 5.0], [0.0, 0.0, 0.0]]],
                [[[0.0, 0.0, 0.0], [3.0, 4.0, 5.0], [6.0, 7.0, 8.0]]],
            ],
            device=device,
            dtype=dtype,
        )
        aug = RandomCrop(size=(2, 3), padding=None, align_corners=True, p=1.0, cropping_mode="resample")
        out = aug(inp)
        assert_close(out, expected, atol=1e-4, rtol=1e-4)
        assert_close(aug.inverse(out), inversed, atol=1e-4, rtol=1e-4)

    def test_same_on_batch(self, device, dtype):
        f = RandomCrop(size=(2, 3), padding=1, same_on_batch=True, align_corners=True, p=1.0)
        input = torch.eye(3, device=device, dtype=dtype).unsqueeze(dim=0).unsqueeze(dim=0).repeat(2, 3, 1, 1)
        res = f(input)
        assert (res[0] == res[1]).all()

    def test_padding(self, device, dtype):
        torch.manual_seed(42)
        inp = torch.tensor([[[[0.0, 1.0, 2.0], [3.0, 4.0, 5.0], [6.0, 7.0, 8.0]]]], device=device, dtype=dtype)
        expected = torch.tensor([[[[7.0, 8.0, 7.0], [4.0, 5.0, 4.0]]]], device=device, dtype=dtype)
        rc = RandomCrop(size=(2, 3), padding=1, padding_mode='reflect', align_corners=True, p=1.0)
        out = rc(inp)

        torch.manual_seed(42)
        out2 = rc(inp.squeeze())

        assert_close(out, expected, atol=1e-4, rtol=1e-4)
        assert_close(out2, expected, atol=1e-4, rtol=1e-4)
        torch.manual_seed(42)
        inversed = torch.tensor([[[[0.0, 0.0, 0.0], [0.0, 0.0, 0.0], [0.0, 7.0, 8.0]]]], device=device, dtype=dtype)
        aug = RandomCrop(
            size=(2, 3), padding=1, padding_mode='reflect', align_corners=True, p=1.0, cropping_mode="resample"
        )
        out = aug(inp)
        assert_close(out, expected, atol=1e-4, rtol=1e-4)
        assert_close(aug.inverse(out), inversed, atol=1e-4, rtol=1e-4)

    def test_padding_batch_1(self, device, dtype):
        torch.manual_seed(42)
        batch_size = 2
        inp = torch.tensor([[[0.0, 1.0, 2.0], [3.0, 4.0, 5.0], [6.0, 7.0, 8.0]]], device=device, dtype=dtype).repeat(
            batch_size, 1, 1, 1
        )
        expected = torch.tensor(
            [[[[1.0, 2.0, 0.0], [4.0, 5.0, 0.0]]], [[[7.0, 8.0, 0.0], [0.0, 0.0, 0.0]]]], device=device, dtype=dtype
        )
        rc = RandomCrop(size=(2, 3), padding=1, align_corners=True, p=1.0)
        out = rc(inp)

        assert_close(out, expected, atol=1e-4, rtol=1e-4)

        torch.manual_seed(42)
        inversed = torch.tensor(
            [
                [[[0.0, 1.0, 2.0], [0.0, 4.0, 5.0], [0.0, 0.0, 0.0]]],
                [[[0.0, 0.0, 0.0], [0.0, 0.0, 0.0], [0.0, 7.0, 8.0]]],
            ],
            device=device,
            dtype=dtype,
        )
        aug = RandomCrop(size=(2, 3), padding=1, align_corners=True, p=1.0, cropping_mode="resample")
        out = aug(inp)
        assert_close(out, expected, atol=1e-4, rtol=1e-4)
        assert_close(aug.inverse(out), inversed, atol=1e-4, rtol=1e-4)

    def test_padding_batch_2(self, device, dtype):
        torch.manual_seed(42)
        batch_size = 2
        inp = torch.tensor([[[0.0, 1.0, 2.0], [3.0, 4.0, 5.0], [6.0, 7.0, 8.0]]], device=device, dtype=dtype).repeat(
            batch_size, 1, 1, 1
        )
        expected = torch.tensor(
            [[[[1.0, 2.0, 10.0], [4.0, 5.0, 10.0]]], [[[4.0, 5.0, 10.0], [7.0, 8.0, 10.0]]]], device=device, dtype=dtype
        )
        rc = RandomCrop(size=(2, 3), padding=(0, 1), fill=10, align_corners=True, p=1.0)
        out = rc(inp)

        assert_close(out, expected, atol=1e-4, rtol=1e-4)
        torch.manual_seed(42)
        inversed = torch.tensor(
            [
                [[[0.0, 1.0, 2.0], [0.0, 4.0, 5.0], [0.0, 0.0, 0.0]]],
                [[[0.0, 0.0, 0.0], [0.0, 4.0, 5.0], [0.0, 7.0, 8.0]]],
            ],
            device=device,
            dtype=dtype,
        )
        aug = RandomCrop(size=(2, 3), padding=(0, 1), fill=10, align_corners=True, p=1.0, cropping_mode="resample")
        out = aug(inp)
        assert_close(out, expected, atol=1e-4, rtol=1e-4)
        assert_close(aug.inverse(out), inversed, atol=1e-4, rtol=1e-4)

    def test_padding_batch_3(self, device, dtype):
        torch.manual_seed(0)
        batch_size = 2
        inp = torch.tensor([[[0.0, 1.0, 2.0], [3.0, 4.0, 5.0], [6.0, 7.0, 8.0]]], device=device, dtype=dtype).repeat(
            batch_size, 1, 1, 1
        )
        expected = torch.tensor(
            [[[[8.0, 8.0, 8.0], [8.0, 0.0, 1.0]]], [[[8.0, 8.0, 8.0], [1.0, 2.0, 8.0]]]], device=device, dtype=dtype
        )
        rc = RandomCrop(size=(2, 3), padding=(0, 1, 2, 3), fill=8, align_corners=True, p=1.0)
        out = rc(inp)

        assert_close(out, expected, atol=1e-4, rtol=1e-4)

        torch.manual_seed(0)
        inversed = torch.tensor(
            [
                [[[0.0, 1.0, 0.0], [0.0, 0.0, 0.0], [0.0, 0.0, 0.0]]],
                [[[0.0, 1.0, 2.0], [0.0, 0.0, 0.0], [0.0, 0.0, 0.0]]],
            ],
            device=device,
            dtype=dtype,
        )
        aug = RandomCrop(size=(2, 3), padding=(0, 1, 2, 3), fill=8, align_corners=True, p=1.0, cropping_mode="resample")
        out = aug(inp)
        assert_close(out, expected, atol=1e-4, rtol=1e-4)
        assert_close(aug.inverse(out), inversed, atol=1e-4, rtol=1e-4)

    def test_padding_no_forward(self, device, dtype):
        torch.manual_seed(0)
        inp = torch.tensor([[[[3.0, 4.0, 5.0], [6.0, 7.0, 8.0]]]], device=device, dtype=dtype)
        trans = torch.tensor([[[1.0, 2.0, 3.0], [3.0, 4.0, 5.0], [6.0, 7.0, 8.0]]], device=device, dtype=dtype)
        # Not return transform
        rc = RandomCrop(size=(2, 3), padding=(0, 1, 2, 3), fill=9, align_corners=True, p=0.0)

        out = rc(inp)
        assert_close(out, inp, atol=1e-4, rtol=1e-4)

        out = rc((inp, trans))
        assert_close(out[0], inp, atol=1e-4, rtol=1e-4)
        assert_close(out[1], trans, atol=1e-4, rtol=1e-4)

        # with return transform
        rc = RandomCrop(size=(2, 3), padding=(0, 1, 2, 3), fill=9, align_corners=True, p=0.0, return_transform=True)
        out = rc(inp)
        assert_close(out[0], inp, atol=1e-4, rtol=1e-4)

        out = rc((inp, trans))
        assert_close(out[0], inp, atol=1e-4, rtol=1e-4)
        assert_close(out[1], trans, atol=1e-4, rtol=1e-4)

    def test_pad_if_needed(self, device, dtype):
        torch.manual_seed(0)
        batch_size = 2
        inp = torch.tensor([[[0.0, 1.0, 2.0]]], device=device, dtype=dtype).repeat(batch_size, 1, 1, 1)
        expected = torch.tensor(
            [[[[9.0, 9.0, 9.0], [0.0, 1.0, 2.0]]], [[[9.0, 9.0, 9.0], [0.0, 1.0, 2.0]]]], device=device, dtype=dtype
        )
        rc = RandomCrop(size=(2, 3), pad_if_needed=True, fill=9, align_corners=True, p=1.0)
        out = rc(inp)

        assert_close(out, expected, atol=1e-4, rtol=1e-4)

        torch.manual_seed(0)
        inversed = torch.tensor([[[[0.0, 1.0, 2.0]]], [[[0.0, 1.0, 2.0]]]], device=device, dtype=dtype)
        aug = RandomCrop(size=(2, 3), pad_if_needed=True, fill=9, align_corners=True, p=1.0, cropping_mode="resample")
        out = aug(inp)
        assert_close(out, expected, atol=1e-4, rtol=1e-4)
        assert_close(aug.inverse(out), inversed, atol=1e-4, rtol=1e-4)

    def test_crop_modes(self, device, dtype):
        torch.manual_seed(0)
        img = torch.tensor([[[0.0, 1.0, 2.0], [3.0, 4.0, 5.0], [6.0, 7.0, 8.0]]], device=device, dtype=dtype)

        op1 = RandomCrop(size=(2, 2), cropping_mode='resample')
        out = op1(img)

        op2 = RandomCrop(size=(2, 2), cropping_mode='slice')

        assert_close(out, op2(img, op1._params))

    def test_gradcheck(self, device, dtype):
        torch.manual_seed(0)  # for random reproductibility
        inp = torch.rand((3, 3, 3), device=device, dtype=dtype)  # 3 x 3
        inp = utils.tensor_to_gradcheck_var(inp)  # to var
        assert gradcheck(RandomCrop(size=(3, 3), p=1.0), (inp,), raise_exception=True)

    @pytest.mark.skip("Need to fix Union type")
    def test_jit(self, device, dtype):
        # Define script
        op = RandomCrop(size=(3, 3), p=1.0).forward
        op_script = torch.jit.script(op)
        img = torch.ones(1, 1, 5, 6, device=device, dtype=dtype)

        actual = op_script(img)
        expected = kornia.geometry.transform.center_crop3d(img)
        assert_close(actual, expected, atol=1e-4, rtol=1e-4)

    @pytest.mark.skip("Need to fix Union type")
    def test_jit_trace(self, device, dtype):
        # Define script
        op = RandomCrop(size=(3, 3), p=1.0).forward
        op_script = torch.jit.script(op)
        # 1. Trace op
        img = torch.ones(1, 1, 5, 6, device=device, dtype=dtype)

        op_trace = torch.jit.trace(op_script, (img,))

        # 2. Generate new input
        img = torch.ones(1, 1, 5, 6, device=device, dtype=dtype)

        # 3. Evaluate
        actual = op_trace(img)
        expected = op(img)
        assert_close(actual, expected, atol=1e-4, rtol=1e-4)


class TestRandomResizedCrop:
    # TODO: improve and implement more meaningful smoke tests e.g check for a consistent
    # return values such a torch.Tensor variable.
    @pytest.mark.xfail(reason="might fail under windows OS due to printing preicision.")
    def test_smoke(self):
        f = RandomResizedCrop(size=(2, 3), scale=(1.0, 1.0), ratio=(1.0, 1.0))
        repr = (
            "RandomResizedCrop(size=(2, 3), scale=tensor([1., 1.]), ratio=tensor([1., 1.]), "
            "interpolation=BILINEAR, p=1.0, p_batch=1.0, same_on_batch=False, return_transform=False)"
        )
        assert str(f) == repr

    def test_no_resize(self, device, dtype):
        torch.manual_seed(0)
        inp = torch.tensor([[[0.0, 1.0, 2.0], [3.0, 4.0, 5.0], [6.0, 7.0, 8.0]]], device=device, dtype=dtype)

        expected = torch.tensor([[[[0.0000, 1.0000, 2.0000], [6.0000, 7.0000, 8.0000]]]], device=device, dtype=dtype)

        rrc = RandomResizedCrop(size=(2, 3), scale=(1.0, 1.0), ratio=(1.0, 1.0))
        # It will crop a size of (2, 3) from the aspect ratio implementation of torch
        out = rrc(inp)
        assert_close(out, expected, rtol=1e-4, atol=1e-4)

        torch.manual_seed(0)
        aug = RandomResizedCrop(size=(2, 3), scale=(1.0, 1.0), ratio=(1.0, 1.0), cropping_mode="resample")
        out = aug(inp)
        assert_close(out, expected, atol=1e-4, rtol=1e-4)
        assert_close(aug.inverse(out), inp[None], atol=1e-4, rtol=1e-4)

    def test_same_on_batch(self, device, dtype):
        f = RandomResizedCrop(size=(2, 3), scale=(1.0, 1.0), ratio=(1.0, 1.0), same_on_batch=True)
        input = torch.tensor([[[0.0, 1.0, 2.0], [3.0, 4.0, 5.0], [6.0, 7.0, 8.0]]], device=device, dtype=dtype).repeat(
            2, 1, 1, 1
        )
        res = f(input)
        assert (res[0] == res[1]).all()

        torch.manual_seed(0)
        aug = RandomResizedCrop(
            size=(2, 3), scale=(1.0, 1.0), ratio=(1.0, 1.0), same_on_batch=True, cropping_mode="resample"
        )
        out = aug(input)
        inversed = aug.inverse(out)
        assert (inversed[0] == inversed[1]).all()

    def test_crop_scale_ratio(self, device, dtype):
        # This is included in doctest
        torch.manual_seed(0)
        inp = torch.tensor([[[0.0, 1.0, 2.0], [3.0, 4.0, 5.0], [6.0, 7.0, 8.0]]], device=device, dtype=dtype)

        expected = torch.tensor(
            [[[[1.0000, 1.5000, 2.0000], [4.0000, 4.5000, 5.0000], [7.0000, 7.5000, 8.0000]]]],
            device=device,
            dtype=dtype,
        )
        rrc = RandomResizedCrop(size=(3, 3), scale=(3.0, 3.0), ratio=(2.0, 2.0))
        # It will crop a size of (3, 3) from the aspect ratio implementation of torch
        out = rrc(inp)
        assert_close(out, expected, atol=1e-4, rtol=1e-4)

        torch.manual_seed(0)
        inversed = torch.tensor([[[[0.0, 1.0, 2.0], [0.0, 4.0, 5.0], [0.0, 7.0, 8.0]]]], device=device, dtype=dtype)
        aug = RandomResizedCrop(size=(3, 3), scale=(3.0, 3.0), ratio=(2.0, 2.0), cropping_mode="resample")
        out = aug(inp)
        assert_close(out, expected, atol=1e-4, rtol=1e-4)
        assert_close(aug.inverse(out), inversed, atol=1e-4, rtol=1e-4)

    def test_crop_size_greater_than_input(self, device, dtype):
        # This is included in doctest
        torch.manual_seed(0)
        inp = torch.tensor([[[0.0, 1.0, 2.0], [3.0, 4.0, 5.0], [6.0, 7.0, 8.0]]], device=device, dtype=dtype)

        exp = torch.tensor(
            [
                [
                    [
                        [1.0000, 1.3333, 1.6667, 2.0000],
                        [3.0000, 3.3333, 3.6667, 4.0000],
                        [5.0000, 5.3333, 5.6667, 6.0000],
                        [7.0000, 7.3333, 7.6667, 8.0000],
                    ]
                ]
            ],
            device=device,
            dtype=dtype,
        )

        rrc = RandomResizedCrop(size=(4, 4), scale=(3.0, 3.0), ratio=(2.0, 2.0))
        # It will crop a size of (3, 3) from the aspect ratio implementation of torch
        out = rrc(inp)
        assert out.shape == torch.Size([1, 1, 4, 4])
        assert_close(out, exp, atol=1e-4, rtol=1e-4)

        torch.manual_seed(0)
        inversed = torch.tensor([[[[0.0, 1.0, 2.0], [0.0, 4.0, 5.0], [0.0, 7.0, 8.0]]]], device=device, dtype=dtype)
        aug = RandomResizedCrop(size=(4, 4), scale=(3.0, 3.0), ratio=(2.0, 2.0), cropping_mode="resample")
        out = aug(inp)
        assert_close(out, exp, atol=1e-4, rtol=1e-4)
        assert_close(aug.inverse(out), inversed, atol=1e-4, rtol=1e-4)

    def test_crop_scale_ratio_batch(self, device, dtype):
        torch.manual_seed(0)
        batch_size = 2
        inp = torch.tensor([[[0.0, 1.0, 2.0], [3.0, 4.0, 5.0], [6.0, 7.0, 8.0]]], device=device, dtype=dtype).repeat(
            batch_size, 1, 1, 1
        )

        expected = torch.tensor(
            [
                [[[1.0000, 1.5000, 2.0000], [4.0000, 4.5000, 5.0000], [7.0000, 7.5000, 8.0000]]],
                [[[0.0000, 0.5000, 1.0000], [3.0000, 3.5000, 4.0000], [6.0000, 6.5000, 7.0000]]],
            ],
            device=device,
            dtype=dtype,
        )
        rrc = RandomResizedCrop(size=(3, 3), scale=(3.0, 3.0), ratio=(2.0, 2.0))
        # It will crop a size of (2, 2) from the aspect ratio implementation of torch
        out = rrc(inp)
        assert_close(out, expected, rtol=1e-4, atol=1e-4)

        torch.manual_seed(0)
        inversed = torch.tensor(
            [
                [[[0.0, 1.0, 2.0], [0.0, 4.0, 5.0], [0.0, 7.0, 8.0]]],
                [[[0.0, 1.0, 0.0], [3.0, 4.0, 0.0], [6.0, 7.0, 0.0]]],
            ],
            device=device,
            dtype=dtype,
        )
        aug = RandomResizedCrop(size=(3, 3), scale=(3.0, 3.0), ratio=(2.0, 2.0), cropping_mode="resample")
        out = aug(inp)
        assert_close(out, expected, atol=1e-4, rtol=1e-4)
        assert_close(aug.inverse(out), inversed, atol=1e-4, rtol=1e-4)

    def test_crop_modes(self, device, dtype):
        torch.manual_seed(0)
        img = torch.tensor([[[0.0, 1.0, 2.0], [3.0, 4.0, 5.0], [6.0, 7.0, 8.0]]], device=device, dtype=dtype)

        op1 = RandomResizedCrop(size=(4, 4), cropping_mode='resample')
        out = op1(img)

        op2 = RandomResizedCrop(size=(4, 4), cropping_mode='slice')

        assert_close(out, op2(img, op1._params))

    def test_gradcheck(self, device, dtype):
        torch.manual_seed(0)  # for random reproductibility
        inp = torch.rand((1, 3, 3), device=device, dtype=dtype)  # 3 x 3
        inp = utils.tensor_to_gradcheck_var(inp)  # to var
        assert gradcheck(
            RandomResizedCrop(size=(3, 3), scale=(1.0, 1.0), ratio=(1.0, 1.0)), (inp,), raise_exception=True
        )


class TestRandomEqualize:
    # TODO: improve and implement more meaningful smoke tests e.g check for a consistent
    # return values such a torch.Tensor variable.
    @pytest.mark.xfail(reason="might fail under windows OS due to printing precision.")
    def test_smoke(self, device, dtype):
        f = RandomEqualize(p=0.5)
        repr = "RandomEqualize(p=0.5, p_batch=1.0, same_on_batch=False, return_transform=False)"
        assert str(f) == repr

    def test_random_equalize(self, device, dtype):
        f = RandomEqualize(p=1.0, return_transform=True)
        f1 = RandomEqualize(p=0.0, return_transform=True)
        f2 = RandomEqualize(p=1.0)
        f3 = RandomEqualize(p=0.0)

        bs, channels, height, width = 1, 3, 20, 20

        inputs = self.build_input(channels, height, width, bs, device=device, dtype=dtype)

        row_expected = torch.tensor(
            [
                0.0000,
                0.07843,
                0.15686,
                0.2353,
                0.3137,
                0.3922,
                0.4706,
                0.5490,
                0.6275,
                0.7059,
                0.7843,
                0.8627,
                0.9412,
                1.0000,
                1.0000,
                1.0000,
                1.0000,
                1.0000,
                1.0000,
                1.0000,
            ]
        )
        expected = self.build_input(channels, height, width, bs=1, row=row_expected, device=device, dtype=dtype)
        identity = kornia.eye_like(3, expected)  # 3 x 3

        assert_close(f(inputs)[0], expected, rtol=1e-4, atol=1e-4)
        assert_close(f(inputs)[1], identity, rtol=1e-4, atol=1e-4)
        assert_close(f1(inputs)[0], inputs, rtol=1e-4, atol=1e-4)
        assert_close(f1(inputs)[1], identity, rtol=1e-4, atol=1e-4)
        assert_close(f2(inputs), expected, rtol=1e-4, atol=1e-4)
        assert_close(f3(inputs), inputs, rtol=1e-4, atol=1e-4)

    def test_batch_random_equalize(self, device, dtype):
        f = RandomEqualize(p=1.0, return_transform=True)
        f1 = RandomEqualize(p=0.0, return_transform=True)
        f2 = RandomEqualize(p=1.0)
        f3 = RandomEqualize(p=0.0)

        bs, channels, height, width = 2, 3, 20, 20

        inputs = self.build_input(channels, height, width, bs, device=device, dtype=dtype)

        row_expected = torch.tensor(
            [
                0.0000,
                0.07843,
                0.15686,
                0.2353,
                0.3137,
                0.3922,
                0.4706,
                0.5490,
                0.6275,
                0.7059,
                0.7843,
                0.8627,
                0.9412,
                1.0000,
                1.0000,
                1.0000,
                1.0000,
                1.0000,
                1.0000,
                1.0000,
            ]
        )
        expected = self.build_input(channels, height, width, bs, row=row_expected, device=device, dtype=dtype)

        identity = kornia.eye_like(3, expected)  # 2 x 3 x 3

        assert_close(f(inputs)[0], expected, rtol=1e-4, atol=1e-4)
        assert_close(f(inputs)[1], identity, rtol=1e-4, atol=1e-4)
        assert_close(f1(inputs)[0], inputs, rtol=1e-4, atol=1e-4)
        assert_close(f1(inputs)[1], identity, rtol=1e-4, atol=1e-4)
        assert_close(f2(inputs), expected, rtol=1e-4, atol=1e-4)
        assert_close(f3(inputs), inputs, rtol=1e-4, atol=1e-4)

    def test_same_on_batch(self, device, dtype):
        f = RandomEqualize(p=0.5, same_on_batch=True)
        input = torch.eye(4, device=device, dtype=dtype)
        input = input.unsqueeze(dim=0).unsqueeze(dim=0).repeat(2, 1, 1, 1)
        res = f(input)
        assert (res[0] == res[1]).all()

    def test_gradcheck(self, device, dtype):

        torch.manual_seed(0)  # for random reproductibility

        input = torch.rand((3, 3, 3), device=device, dtype=dtype)  # 3 x 3 x 3
        input = utils.tensor_to_gradcheck_var(input)  # to var
        assert gradcheck(RandomEqualize(p=0.5), (input,), raise_exception=True)

    @staticmethod
    def build_input(channels, height, width, bs=1, row=None, device='cpu', dtype=torch.float32):
        if row is None:
            row = torch.arange(width, device=device, dtype=dtype) / float(width)

        channel = torch.stack([row] * height)
        image = torch.stack([channel] * channels)
        batch = torch.stack([image] * bs)

        return batch.to(device, dtype)


class TestGaussianBlur:

    # TODO: improve and implement more meaningful smoke tests e.g check for a consistent
    # return values such a torch.Tensor variable.
    @pytest.mark.xfail(reason="might fail under windows OS due to printing preicision.")
    def test_smoke(self):
        f = RandomGaussianBlur((3, 3), (0.1, 2.0), p=1.0)
        repr = "RandomGaussianBlur(p=1.0, p_batch=1.0, same_on_batch=False, return_transform=False)"
        assert str(f) == repr


class TestRandomInvert:
    def test_smoke(self, device, dtype):
        img = torch.ones(1, 3, 4, 5, device=device, dtype=dtype)
        assert_close(RandomInvert(p=1.0)(img), torch.zeros_like(img))


class TestRandomChannelShuffle:
    def test_smoke(self, device, dtype):
        torch.manual_seed(0)
        img = torch.arange(1 * 3 * 2 * 2, device=device, dtype=dtype).view(1, 3, 2, 2)

        out_expected = torch.tensor(
            [[[[8.0, 9.0], [10.0, 11.0]], [[0.0, 1.0], [2.0, 3.0]], [[4.0, 5.0], [6.0, 7.0]]]],
            device=device,
            dtype=dtype,
        )

        aug = RandomChannelShuffle(p=1.0)
        out = aug(img)
        assert_close(out, out_expected)


class TestRandomGaussianNoise:
    def test_smoke(self, device, dtype):
        torch.manual_seed(0)
        img = torch.rand(1, 1, 2, 2, device=device, dtype=dtype)
        aug = RandomGaussianNoise(p=1.0)
        assert img.shape == aug(img).shape


class TestNormalize:
    # TODO: improve and implement more meaningful smoke tests e.g check for a consistent
    # return values such a torch.Tensor variable.
    @pytest.mark.xfail(reason="might fail under windows OS due to printing preicision.")
    def test_smoke(self, device, dtype):
        f = Normalize(mean=torch.tensor([1.0]), std=torch.tensor([1.0]))
        repr = (
            "Normalize(mean=torch.tensor([1.]), std=torch.tensor([1.]), p=1., p_batch=1.0, "
            "same_on_batch=False, return_transform=False)"
        )
        assert str(f) == repr

    @staticmethod
    @pytest.mark.parametrize(
        "mean, std", [((1.0, 1.0, 1.0), (0.5, 0.5, 0.5)), (1.0, 0.5), (torch.tensor([1.0]), torch.tensor([0.5]))]
    )
    def test_random_normalize_different_parameter_types(mean, std):
        f = Normalize(mean=mean, std=std, p=1)
        data = torch.ones(2, 3, 256, 313)
        if isinstance(mean, float):
            expected = (data - torch.as_tensor(mean)) / torch.as_tensor(std)
        else:
            expected = (data - torch.as_tensor(mean[0])) / torch.as_tensor(std[0])
        assert_close(f(data), expected)

    @staticmethod
    @pytest.mark.parametrize("mean, std", [((1.0, 1.0, 1.0, 1.0), (0.5, 0.5, 0.5, 0.5)), ((1.0, 1.0), (0.5, 0.5))])
    def test_random_normalize_invalid_parameter_shape(mean, std):
        f = Normalize(mean=mean, std=std, p=1.0, return_transform=True)
        inputs = torch.arange(0.0, 16.0, step=1).reshape(1, 4, 4).unsqueeze(0)
        with pytest.raises(ValueError):
            f(inputs)

    def test_random_normalize(self, device, dtype):
        f = Normalize(mean=torch.tensor([1.0]), std=torch.tensor([0.5]), p=1.0, return_transform=True)
        f1 = Normalize(mean=torch.tensor([1.0]), std=torch.tensor([0.5]), p=0.0, return_transform=True)
        f2 = Normalize(mean=torch.tensor([1.0]), std=torch.tensor([0.5]), p=1.0)
        f3 = Normalize(mean=torch.tensor([1.0]), std=torch.tensor([0.5]), p=0.0)

        inputs = torch.arange(0.0, 16.0, step=1, device=device, dtype=dtype).reshape(1, 4, 4).unsqueeze(0)

        expected = (inputs - 1) * 2

        identity = kornia.eye_like(3, expected)

        assert_close(f(inputs)[0], expected, rtol=1e-4, atol=1e-4)
        assert_close(f(inputs)[1], identity, rtol=1e-4, atol=1e-4)
        assert_close(f1(inputs)[0], inputs, rtol=1e-4, atol=1e-4)
        assert_close(f1(inputs)[1], identity, rtol=1e-4, atol=1e-4)
        assert_close(f2(inputs), expected, rtol=1e-4, atol=1e-4)
        assert_close(f3(inputs), inputs, rtol=1e-4, atol=1e-4)

    def test_batch_random_normalize(self, device, dtype):
        f = Normalize(mean=torch.tensor([1.0]), std=torch.tensor([0.5]), p=1.0, return_transform=True)
        f1 = Normalize(mean=torch.tensor([1.0]), std=torch.tensor([0.5]), p=0.0, return_transform=True)
        f2 = Normalize(mean=torch.tensor([1.0]), std=torch.tensor([0.5]), p=1.0)
        f3 = Normalize(mean=torch.tensor([1.0]), std=torch.tensor([0.5]), p=0.0)

        inputs = torch.arange(0.0, 16.0 * 2, step=1, device=device, dtype=dtype).reshape(2, 1, 4, 4)

        expected = (inputs - 1) * 2

        identity = kornia.eye_like(3, expected)

        assert_close(f(inputs)[0], expected, rtol=1e-4, atol=1e-4)
        assert_close(f(inputs)[1], identity, rtol=1e-4, atol=1e-4)
        assert_close(f1(inputs)[0], inputs, rtol=1e-4, atol=1e-4)
        assert_close(f1(inputs)[1], identity, rtol=1e-4, atol=1e-4)
        assert_close(f2(inputs), expected, rtol=1e-4, atol=1e-4)
        assert_close(f3(inputs), inputs, rtol=1e-4, atol=1e-4)

    def test_gradcheck(self, device, dtype):

        torch.manual_seed(0)  # for random reproductibility

        input = torch.rand((3, 3, 3), device=device, dtype=dtype)  # 3 x 3 x 3
        input = utils.tensor_to_gradcheck_var(input)  # to var
        assert gradcheck(
            Normalize(mean=torch.tensor([1.0]), std=torch.tensor([1.0]), p=1.0), (input,), raise_exception=True
        )


class TestDenormalize:
    # TODO: improve and implement more meaningful smoke tests e.g check for a consistent
    # return values such a torch.Tensor variable.
    @pytest.mark.xfail(reason="might fail under windows OS due to printing preicision.")
    def test_smoke(self, device, dtype):
        f = Denormalize(mean=torch.tensor([1.0]), std=torch.tensor([1.0]))
        repr = (
            "Denormalize(mean=torch.tensor([1.]), std=torch.tensor([1.]), p=1., p_batch=1.0, "
            "same_on_batch=False, return_transform=False)"
        )
        assert str(f) == repr

    def test_random_denormalize(self, device, dtype):
        f = Denormalize(mean=torch.tensor([1.0]), std=torch.tensor([0.5]), p=1.0, return_transform=True)
        f1 = Denormalize(mean=torch.tensor([1.0]), std=torch.tensor([0.5]), p=0.0, return_transform=True)
        f2 = Denormalize(mean=torch.tensor([1.0]), std=torch.tensor([0.5]), p=1.0)
        f3 = Denormalize(mean=torch.tensor([1.0]), std=torch.tensor([0.5]), p=0.0)

        inputs = torch.arange(0.0, 16.0, step=1, device=device, dtype=dtype).reshape(1, 4, 4).unsqueeze(0)

        expected = inputs / 2 + 1

        identity = kornia.eye_like(3, expected)

        assert_close(f(inputs)[0], expected, rtol=1e-4, atol=1e-4)
        assert_close(f(inputs)[1], identity, rtol=1e-4, atol=1e-4)
        assert_close(f1(inputs)[0], inputs, rtol=1e-4, atol=1e-4)
        assert_close(f1(inputs)[1], identity, rtol=1e-4, atol=1e-4)
        assert_close(f2(inputs), expected, rtol=1e-4, atol=1e-4)
        assert_close(f3(inputs), inputs, rtol=1e-4, atol=1e-4)

    def test_batch_random_denormalize(self, device, dtype):
        f = Denormalize(mean=torch.tensor([1.0]), std=torch.tensor([0.5]), p=1.0, return_transform=True)
        f1 = Denormalize(mean=torch.tensor([1.0]), std=torch.tensor([0.5]), p=0.0, return_transform=True)
        f2 = Denormalize(mean=torch.tensor([1.0]), std=torch.tensor([0.5]), p=1.0)
        f3 = Denormalize(mean=torch.tensor([1.0]), std=torch.tensor([0.5]), p=0.0)

        inputs = torch.arange(0.0, 16.0 * 2, step=1, device=device, dtype=dtype).reshape(2, 1, 4, 4)

        expected = inputs / 2 + 1

        identity = kornia.eye_like(3, expected)

        assert_close(f(inputs)[0], expected, rtol=1e-4, atol=1e-4)
        assert_close(f(inputs)[1], identity, rtol=1e-4, atol=1e-4)
        assert_close(f1(inputs)[0], inputs, rtol=1e-4, atol=1e-4)
        assert_close(f1(inputs)[1], identity, rtol=1e-4, atol=1e-4)
        assert_close(f2(inputs), expected, rtol=1e-4, atol=1e-4)
        assert_close(f3(inputs), inputs, rtol=1e-4, atol=1e-4)

    def test_gradcheck(self, device, dtype):

        torch.manual_seed(0)  # for random reproductibility

        input = torch.rand((3, 3, 3), device=device, dtype=dtype)  # 3 x 3 x 3
        input = utils.tensor_to_gradcheck_var(input)  # to var
        assert gradcheck(
            Denormalize(mean=torch.tensor([1.0]), std=torch.tensor([1.0]), p=1.0), (input,), raise_exception=True
        )


class TestRandomFisheye:
    def test_smoke(self, device, dtype):
        torch.manual_seed(0)
        center_x = torch.tensor([-0.3, 0.3])
        center_y = torch.tensor([-0.3, 0.3])
        gamma = torch.tensor([-1.0, 1.0])
        img = torch.rand(1, 1, 2, 2, device=device, dtype=dtype)
        aug = RandomFisheye(center_x, center_y, gamma, p=1.0)
        assert img.shape == aug(img).shape

    @pytest.mark.skip(reason="RuntimeError: Jacobian mismatch for output 0 with respect to input 0")
    def test_gradcheck(self, device, dtype):
        img = torch.rand(1, 1, 3, 3, device=device, dtype=dtype)
        center_x = torch.tensor([-0.3, 0.3], device=device, dtype=dtype)
        center_y = torch.tensor([-0.3, 0.3], device=device, dtype=dtype)
        gamma = torch.tensor([-1.0, 1.0], device=device, dtype=dtype)
        img = utils.tensor_to_gradcheck_var(img)  # to var
        center_x = utils.tensor_to_gradcheck_var(center_x)  # to var
        center_y = utils.tensor_to_gradcheck_var(center_y)  # to var
        gamma = utils.tensor_to_gradcheck_var(gamma)  # to var
        assert gradcheck(RandomFisheye(center_x, center_y, gamma), (img,), raise_exception=True)


class TestRandomElasticTransform:
    def test_smoke(self, device, dtype):
        img = torch.rand(1, 1, 2, 2, device=device, dtype=dtype)
        aug = RandomElasticTransform(p=1.0)
        assert img.shape == aug(img).shape

    def test_same_on_batch(self, device, dtype):
        f = RandomElasticTransform(p=1.0, same_on_batch=True)
        input = torch.eye(3, device=device, dtype=dtype).unsqueeze(dim=0).unsqueeze(dim=0).repeat(2, 1, 1, 1)
        res = f(input)
        assert (res[0] == res[1]).all()


class TestRandomThinPlateSpline:
    def test_smoke(self, device, dtype):
        img = torch.rand(1, 1, 2, 2, device=device, dtype=dtype)
        aug = RandomThinPlateSpline(p=1.0)
        assert img.shape == aug(img).shape


class TestRandomBoxBlur:
    def test_smoke(self, device, dtype):
        img = torch.rand(1, 1, 2, 2, device=device, dtype=dtype)
        aug = RandomBoxBlur(p=1.0)
        assert img.shape == aug(img).shape


class TestPadTo:
    def test_smoke(self, device, dtype):
        img = torch.rand(1, 1, 2, 2, device=device, dtype=dtype)
        aug = PadTo(size=(4, 5))
        out = aug(img)
        assert out.shape == (1, 1, 4, 5)
        assert (aug.inverse(out) == img).all()


<<<<<<< HEAD
class TestResize:
    def test_smoke(self, device, dtype):
        img = torch.rand(1, 1, 4, 6, device=device, dtype=dtype)
        aug = Resize(size=(4, 5))
        out = aug(img)
        assert out.shape == (1, 1, 4, 5)


class TestSmallestMaxSize:
    def test_smoke(self, device, dtype):
        img = torch.rand(1, 1, 4, 6, device=device, dtype=dtype)
        aug = SmallestMaxSize(max_size=2)
        out = aug(img)
        assert out.shape == (1, 1, 2, 3)


class TestLongestMaxSize:
    def test_smoke(self, device, dtype):
        img = torch.rand(1, 1, 4, 6, device=device, dtype=dtype)
        aug = LongestMaxSize(max_size=3)
        out = aug(img)
        assert out.shape == (1, 1, 2, 3)
=======
class TestRandomPosterize:
    def test_smoke(self, device, dtype):
        img = torch.rand(1, 1, 4, 5, device=device, dtype=dtype)
        aug = RandomPosterize(bits=6, p=1.0).to(device)
        out = aug(img)
        assert out.shape == (1, 1, 4, 5)
>>>>>>> 96b50fe3
<|MERGE_RESOLUTION|>--- conflicted
+++ resolved
@@ -2786,7 +2786,6 @@
         assert (aug.inverse(out) == img).all()
 
 
-<<<<<<< HEAD
 class TestResize:
     def test_smoke(self, device, dtype):
         img = torch.rand(1, 1, 4, 6, device=device, dtype=dtype)
@@ -2809,11 +2808,11 @@
         aug = LongestMaxSize(max_size=3)
         out = aug(img)
         assert out.shape == (1, 1, 2, 3)
-=======
+
+
 class TestRandomPosterize:
     def test_smoke(self, device, dtype):
         img = torch.rand(1, 1, 4, 5, device=device, dtype=dtype)
         aug = RandomPosterize(bits=6, p=1.0).to(device)
         out = aug(img)
-        assert out.shape == (1, 1, 4, 5)
->>>>>>> 96b50fe3
+        assert out.shape == (1, 1, 4, 5)