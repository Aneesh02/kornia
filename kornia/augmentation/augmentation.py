from typing import Callable, Tuple, Union, List, Optional, Dict, cast

import torch
import torch.nn as nn

from . import functional as F
from . import param_gen as pg


TupleFloat = Tuple[float, float]
UnionFloat = Union[float, TupleFloat]
UnionType = Union[torch.Tensor, Tuple[torch.Tensor, torch.Tensor]]
FloatUnionType = Union[torch.Tensor, float, Tuple[float, float], List[float]]


class AugmentationBase(nn.Module):
    def __init__(self, apply_fcn: Callable, return_transform: bool = False) -> None:
        super(AugmentationBase, self).__init__()
        self.return_transform = return_transform
        self._apply_fcn: Callable = apply_fcn

    def infer_batch_size(self, input) -> int:
        if isinstance(input, tuple):
            batch_size = input[0].shape[0] if len(input[0].shape) == 4 else 1
        else:
            batch_size = input.shape[0] if len(input.shape) == 4 else 1
        return batch_size

    def infer_image_shape(self, input: UnionType) -> Tuple[int, int]:
        if isinstance(input, tuple):
            data, _ = cast(Tuple, input)
        else:
            data = cast(torch.Tensor, input)
        return data.shape[-2:]

    def forward(self, input: UnionType, params: Optional[Dict[str, torch.Tensor]] = None) -> UnionType:  # type: ignore
        if isinstance(input, tuple):

            inp: torch.Tensor = input[0]
            prev_trans: torch.Tensor = input[1]

            if self.return_transform:

                out = self._apply_fcn(inp, params, return_transform=True)
                img: torch.Tensor = out[0]
                trans_mat: torch.Tensor = out[1]

                return img, prev_trans @ trans_mat

            # https://mypy.readthedocs.io/en/latest/casts.html cast the return type to please mypy gods
            img = cast(torch.Tensor, self._apply_fcn(inp, params, return_transform=False))

            # Transform image but pass along the previous transformation
            return img, prev_trans

        return self._apply_fcn(input, params, return_transform=self.return_transform)


class RandomHorizontalFlip(AugmentationBase):

    r"""Horizontally flip a tensor image or a batch of tensor images randomly with a given probability.
    Input should be a tensor of shape (C, H, W) or a batch of tensors :math:`(*, C, H, W)`.
    If Input is a tuple it is assumed that the first element contains the aforementioned tensors and the second,
    the corresponding transformation matrix that has been applied to them. In this case the module
    will Horizontally flip the tensors and concatenate the corresponding transformation matrix to the
    previous one. This is especially useful when using this functionality as part of an ``nn.Sequential`` module.

    Args:
        p (float): probability of the image being flipped. Default value is 0.5
        return_transform (bool): if ``True`` return the matrix describing the transformation applied to each
                                      input tensor. If ``False`` and the input is a tuple the applied transformation
                                      wont be concatenated

    Examples:
        >>> input = torch.tensor([[[[0., 0., 0.],
                                    [0., 0., 0.],
                                    [0., 1., 1.]]]])
        >>> seq = nn.Sequential(kornia.augmentation.RandomHorizontalFlip(p=1.0, return_transform=True),
                                kornia.augmentation.RandomHorizontalFlip(p=1.0, return_transform=True)
                               )
        >>> seq(input)
        (tensor([[0., 0., 0.],
                 [0., 0., 0.],
                 [0., 1., 1.]]),
        tensor([[[1., 0., 0.],
                 [0., 1., 0.],
                 [0., 0., 1.]]]))

    """

    def __init__(self, p: float = 0.5, return_transform: bool = False) -> None:
        super(RandomHorizontalFlip, self).__init__(F.apply_hflip, return_transform)
        self.p: float = p

    @staticmethod
    def get_params(batch_size: int, p: float) -> Dict[str, torch.Tensor]:
        return pg._random_prob_gen(batch_size, p)

    def forward(self, input: UnionType, params: Optional[Dict[str, torch.Tensor]] = None) -> UnionType:  # type: ignore
        if params is None:
            batch_size = self.infer_batch_size(input)
            params = self.get_params(batch_size, self.p)
        return super().forward(input, params)


class RandomVerticalFlip(AugmentationBase):

    r"""Vertically flip a tensor image or a batch of tensor images randomly with a given probability.
    Input should be a tensor of shape (C, H, W) or a batch of tensors :math:`(*, C, H, W)`.
    If Input is a tuple it is assumed that the first element contains the aforementioned tensors and the second,
    the corresponding transformation matrix that has been applied to them. In this case the module
    will Vertically flip the tensors and concatenate the corresponding transformation matrix to the
    previous one. This is especially useful when using this functionality as part of an ``nn.Sequential`` module.

    Args:
        p (float): probability of the image being flipped. Default value is 0.5
        return_transform (bool): if ``True`` return the matrix describing the transformation applied to each
                                      input tensor. If ``False`` and the input is a tuple the applied transformation
                                      wont be concatenated

    Examples:
        >>> input = torch.tensor([[[[0., 0., 0.],
                                    [0., 0., 0.],
                                    [0., 1., 1.]]]])
        >>> seq = nn.Sequential(kornia.augmentation.RandomVerticalFlip(p=1.0, return_transform=True))
        >>> seq(input)
        (tensor([[0., 1., 1.],
                 [0., 0., 0.],
                 [0., 0., 0.]]),
        tensor([[[1., 0., 0.],
                 [0., -1., 3.],
                 [0., 0., 1.]]]))

    """

    def __init__(self, p: float = 0.5, return_transform: bool = False) -> None:
        super(RandomVerticalFlip, self).__init__(F.apply_vflip, return_transform)
        self.p: float = p

    @staticmethod
    def get_params(batch_size: int, p: float) -> Dict[str, torch.Tensor]:
        return pg._random_prob_gen(batch_size, p)

    def forward(self, input: UnionType, params: Optional[Dict[str, torch.Tensor]] = None) -> UnionType:  # type: ignore
        if params is None:
            batch_size = self.infer_batch_size(input)
            params = self.get_params(batch_size, self.p)
        return super().forward(input, params)


class ColorJitter(AugmentationBase):

    r"""Change the brightness, contrast, saturation and hue randomly given tensor image or a batch of tensor images.

    Input should be a tensor of shape (C, H, W) or a batch of tensors :math:`(*, C, H, W)`.

    Args:
        brightness (float or tuple): Default value is 0
        contrast (float or tuple): Default value is 0
        saturation (float or tuple): Default value is 0
        hue (float or tuple): Default value is 0
        return_transform (bool): if ``True`` return the matrix describing the transformation applied to each
                                      input tensor. If ``False`` and the input is a tuple the applied transformation
                                      wont be concatenated
    """

    def __init__(self, brightness: FloatUnionType = 0., contrast: FloatUnionType = 0.,
                 saturation: FloatUnionType = 0., hue: FloatUnionType = 0., return_transform: bool = False) -> None:
        super(ColorJitter, self).__init__(F.apply_color_jitter, return_transform)
        self.brightness: FloatUnionType = brightness
        self.contrast: FloatUnionType = contrast
        self.saturation: FloatUnionType = saturation
        self.hue: FloatUnionType = hue
        self.return_transform: bool = return_transform

    def __repr__(self) -> str:
        repr = f"(brightness={self.brightness}, contrast={self.contrast}, saturation={self.saturation},\
            hue={self.hue}, return_transform={self.return_transform})"
        return self.__class__.__name__ + repr

    @staticmethod
    def get_params(batch_size: int, brightness: FloatUnionType = 0., contrast: FloatUnionType = 0.,
                   saturation: FloatUnionType = 0., hue: FloatUnionType = 0.) -> Dict[str, torch.Tensor]:
        return pg._random_color_jitter_gen(batch_size, brightness, contrast, saturation, hue)

    def forward(self, input: UnionType, params: Optional[Dict[str, torch.Tensor]] = None) -> UnionType:  # type: ignore
        if params is None:
            batch_size = self.infer_batch_size(input)
            params = ColorJitter.get_params(batch_size, self.brightness, self.contrast, self.saturation, self.hue)
        return super().forward(input, params)


class RandomGrayscale(AugmentationBase):
    r"""Random Grayscale transformation according to a probability p value

    Args:
        p (float): probability of the image to be transformed to grayscale. Default value is 0.5
        return_transform (bool): if ``True`` return the matrix describing the transformation applied to each
                                      input tensor. If ``False`` and the input is a tuple the applied transformation
                                      wont be concatenated
    """

    def __init__(self, p: float = 0.5, return_transform: bool = False) -> None:
        super(RandomGrayscale, self).__init__(F.apply_grayscale, return_transform)
        self.p = p

    def __repr__(self) -> str:
        repr = f"(p={self.p}, return_transform={self.return_transform})"
        return self.__class__.__name__ + repr

    @staticmethod
    def get_params(batch_size: int, p: float = .5) -> Dict[str, torch.Tensor]:
        return pg._random_prob_gen(batch_size, p)

    def forward(self, input: UnionType, params: Optional[Dict[str, torch.Tensor]] = None) -> UnionType:  # type: ignore
        if params is None:
            batch_size = self.infer_batch_size(input)
            params = RandomGrayscale.get_params(batch_size, self.p)
        return super().forward(input, params)


class RandomRectangleErasing(nn.Module):
    r"""
    Erases a random selected rectangle for each image in the batch, putting the value to zero.
    The rectangle will have an area equal to the original image area multiplied by a value uniformly
    sampled between the range [erase_scale_range[0], erase_scale_range[1]) and an aspect ratio sampled
    between [aspect_ratio_range[0], aspect_ratio_range[1])

    Args:
        erase_scale_range (Tuple[float, float]): range of proportion of erased area against input image.
        aspect_ratio_range (Tuple[float, float]): range of aspect ratio of erased area.

    Examples:
        >>> inputs = torch.ones(1, 1, 3, 3)
        >>> rec_er = kornia.augmentation.RandomRectangleErasing((.4, .8), (.3, 1/.3))
        >>> rec_er(inputs)
        tensor([[[[1., 0., 0.],
                  [1., 0., 0.],
                  [1., 0., 0.]]]])
    """

    def __init__(
            self, erase_scale_range: Tuple[float, float], aspect_ratio_range: Tuple[float, float]
    ) -> None:
        super(RandomRectangleErasing, self).__init__()
        self.erase_scale_range: Tuple[float, float] = erase_scale_range
        self.aspect_ratio_range: Tuple[float, float] = aspect_ratio_range

    def forward(self, images: torch.Tensor) -> torch.Tensor:  # type: ignore
        return F.random_rectangle_erase(
            images,
            self.erase_scale_range,
            self.aspect_ratio_range
        )


class RandomPerspective(AugmentationBase):
    r"""Performs Perspective transformation of the given torch.Tensor randomly with a given probability.

    Args:
        p (float): probability of the image being perspectively transformed. Default value is 0.5
        distortion_scale(float): it controls the degree of distortion and ranges from 0 to 1. Default value is 0.5.
        return_transform (bool): if ``True`` return the matrix describing the transformation
        applied to each. Default: False.
        input tensor.
    """

    def __init__(self, distortion_scale: float = 0.5, p: float = 0.5, return_transform: bool = False) -> None:
        super(RandomPerspective, self).__init__(F.apply_perspective, return_transform)
        self.p: float = p
        self.distortion_scale: float = distortion_scale
        self.return_transform: bool = return_transform

    def __repr__(self) -> str:
        repr = f"(distortion_scale={self.distortion_scale}, p={self.p}, return_transform={self.return_transform})"
        return self.__class__.__name__ + repr

    @staticmethod
    def get_params(batch_size: int, height: int, width: int, p: float,
                   distortion_scale: float) -> Dict[str, torch.Tensor]:
        return pg._random_perspective_gen(batch_size, height, width, p, distortion_scale)

    def forward(self, input: UnionType, params: Optional[Dict[str, torch.Tensor]] = None) -> UnionType:  # type: ignore
        if params is None:
            height, width = self.infer_image_shape(input)
            batch_size: int = self.infer_batch_size(input)
            params = self.get_params(batch_size, height, width, self.p, self.distortion_scale)
        return super().forward(input, params)


class RandomAffine(AugmentationBase):
    r"""Random affine transformation of the image keeping center invariant.

        Args:
            degrees (float or tuple): Range of degrees to select from.
                If degrees is a number instead of sequence like (min, max), the range of degrees
                will be (-degrees, +degrees). Set to 0 to deactivate rotations.
            translate (tuple, optional): tuple of maximum absolute fraction for horizontal
                and vertical translations. For example translate=(a, b), then horizontal shift
                is randomly sampled in the range -img_width * a < dx < img_width * a and vertical shift is
                randomly sampled in the range -img_height * b < dy < img_height * b. Will not translate by default.
            scale (tuple, optional): scaling factor interval, e.g (a, b), then scale is
                randomly sampled from the range a <= scale <= b. Will keep original scale by default.
            shear (sequence or float, optional): Range of degrees to select from.
                If shear is a number, a shear parallel to the x axis in the range (-shear, +shear)
                will be apllied. Else if shear is a tuple or list of 2 values a shear parallel to the x axis in the
                range (shear[0], shear[1]) will be applied. Else if shear is a tuple or list of 4 values,
                a x-axis shear in (shear[0], shear[1]) and y-axis shear in (shear[2], shear[3]) will be applied.
                Will not apply shear by default
            return_transform (bool): if ``True`` return the matrix describing the transformation
                applied to each. Default: False.

    Examples:
        >>> input = torch.rand(2, 3, 224, 224)
        >>> my_fcn = kornia.augmentation.RandomAffine((-15., 20.), return_transform=True)
        >>> out, transform = my_fcn(input)  # 2x3x224x224 / 2x3x3
    """

    def __init__(self,
                 degrees: UnionFloat,
                 translate: Optional[TupleFloat] = None,
                 scale: Optional[TupleFloat] = None,
                 shear: Optional[UnionFloat] = None,
                 return_transform: bool = False) -> None:
        super(RandomAffine, self).__init__(F.apply_affine, return_transform)
        self.degrees = degrees
        self.translate = translate
        self.scale = scale
        self.shear = shear
        self.return_transform = return_transform

    @staticmethod
    def get_params(batch_size: int,
                   height: int,
                   width: int,
                   degrees: UnionFloat,
                   translate: Optional[TupleFloat] = None,
                   scale: Optional[TupleFloat] = None,
                   shear: Optional[UnionFloat] = None) -> Dict[str, torch.Tensor]:
        return pg._random_affine_gen(batch_size, height, width, degrees, translate, scale, shear)

    def forward(self, input: UnionType, params: Optional[Dict[str, torch.Tensor]] = None) -> UnionType:  # type: ignore
        if params is None:
            height, width = self.infer_image_shape(input)
            batch_size: int = self.infer_batch_size(input)
            params = self.get_params(batch_size, height, width, self.degrees, self.translate, self.scale, self.shear)
        return super().forward(input, params)


<<<<<<< HEAD
class CenterCrop(AugmentationBase):
    r"""Crops the given torch.Tensor at the center.
    Args:
        size (sequence or int): Desired output size of the crop. If size is an
            int instead of sequence like (h, w), a square crop (size, size) is
            made.
    """

    def __init__(self, size: Union[int, Tuple[int, int]], return_transform: bool = False) -> None:
        super(CenterCrop, self).__init__(F.apply_center_crop, return_transform)
        self.size = size
        self.return_transform = return_transform

    @staticmethod
    def get_params(size: Union[int, Tuple[int, int]]) -> Dict[str, torch.Tensor]:
        if isinstance(size, tuple):
            size_param = torch.tensor([size[0], size[1]])
        elif isinstance(size, int):
            size_param = torch.tensor([size, size])
        else:
            raise Exception(f"Invalid size type. Expected (int, tuple(int, int). "
                            f"Got: {type(size)}.")
        return dict(size=size_param)

    def forward(self, input: UnionType, params: Optional[Dict[str, torch.Tensor]] = None) -> UnionType:  # type: ignore
        if params is None:
            params = self.get_params(self.size)
=======
class RandomRotation(AugmentationBase):

    r"""Rotate a tensor image or a batch of tensor images a random amount of degrees.
    Input should be a tensor of shape (C, H, W) or a batch of tensors :math:`(*, C, H, W)`.
    If Input is a tuple it is assumed that the first element contains the aforementioned tensors and the second,
    the corresponding transformation matrix that has been applied to them. In this case the module
    will rotate the tensors and concatenate the corresponding transformation matrix to the
    previous one. This is especially useful when using this functionality as part of an ``nn.Sequential`` module.

    Args:
        degrees (sequence or float or tensor): range of degrees to select from. If degrees is a number the
        range of degrees to select from will be (-degrees, +degrees)
        return_transform (bool): if ``True`` return the matrix describing the transformation applied to each
                                      input tensor. If ``False`` and the input is a tuple the applied transformation
                                      wont be concatenated

    Examples:
    >>> input = torch.tensor([[[[10., 0., 0.],
                                [0., 4.5, 4.],
                                [0., 1., 1.]]]])
    >>> seq = nn.Sequential(kornia.augmentation.RandomRotation(degrees=90.0, return_transform=True))
    >>> seq(input)
    (tensor([[[0.0000e+00, 8.8409e-02, 9.8243e+00],
              [9.9131e-01, 4.5000e+00, 1.7524e-04],
              [9.9121e-01, 3.9735e+00, 3.5140e-02]]]),
    tensor([[[ 0.0088, -1.0000,  1.9911],
             [ 1.0000,  0.0088, -0.0088],
             [ 0.0000,  0.0000,  1.0000]]]))
    """

    def __init__(self, degrees: FloatUnionType = 45.0, return_transform: bool = False) -> None:
        super(RandomRotation, self).__init__(F.apply_rotation, return_transform)
        self.degrees = degrees

    def __repr__(self) -> str:
        repr = f"(degrees={self.degrees}, return_transform={self.return_transform})"
        return self.__class__.__name__ + repr

    @staticmethod
    def get_params(batch_size: int, degrees: FloatUnionType) -> Dict[str, torch.Tensor]:
        return pg._random_rotation_gen(batch_size, degrees)

    def forward(self, input: UnionType, params: Optional[Dict[str, torch.Tensor]] = None) -> UnionType:  # type: ignore

        if params is None:
            height, width = self.infer_image_shape(input)
            batch_size: int = self.infer_batch_size(input)
            params = self.get_params(batch_size, self.degrees)
>>>>>>> f31f6ca8
        return super().forward(input, params)<|MERGE_RESOLUTION|>--- conflicted
+++ resolved
@@ -347,7 +347,6 @@
         return super().forward(input, params)
 
 
-<<<<<<< HEAD
 class CenterCrop(AugmentationBase):
     r"""Crops the given torch.Tensor at the center.
     Args:
@@ -375,7 +374,9 @@
     def forward(self, input: UnionType, params: Optional[Dict[str, torch.Tensor]] = None) -> UnionType:  # type: ignore
         if params is None:
             params = self.get_params(self.size)
-=======
+        return super().forward(input, params)
+
+
 class RandomRotation(AugmentationBase):
 
     r"""Rotate a tensor image or a batch of tensor images a random amount of degrees.
@@ -424,5 +425,4 @@
             height, width = self.infer_image_shape(input)
             batch_size: int = self.infer_batch_size(input)
             params = self.get_params(batch_size, self.degrees)
->>>>>>> f31f6ca8
         return super().forward(input, params)